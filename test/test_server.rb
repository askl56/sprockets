--- conflicted
+++ resolved
@@ -96,23 +96,6 @@
     assert_equal "var foo;\n", last_response.body
   end
 
-<<<<<<< HEAD
-  test "serve single source file original source" do
-    get "/assets/foo.js?source=1"
-    assert_equal 200, last_response.status
-    assert_equal "var foo;\n", last_response.body
-    assert_equal "9", last_response.headers['Content-Length']
-  end
-
-  test "serve source map file" do
-    get "/assets/foo.js.map"
-    assert_equal 200, last_response.status
-    assert_match %r{version}, last_response.body
-    assert_equal "application/json", last_response.headers['Content-Type']
-  end
-
-  test "serve single source file from indexed environment" do
-=======
   test "content encoded etag is distinct from unencoded etag" do
     get "/assets/foo.js", {}, 'HTTP_ACCEPT_ENCODING' => 'identity'
     assert_equal 200, last_response.status
@@ -139,7 +122,6 @@
   end
 
   test "serve single source file from cached environment" do
->>>>>>> 252f0ead
     get "/cached/javascripts/foo.js"
     assert_equal "var foo;\n", last_response.body
   end
@@ -156,14 +138,6 @@
     assert_equal "\n(function() {\n  application.boot();\n})();\n",
       last_response.body
     assert_equal "43", last_response.headers['Content-Length']
-  end
-
-  test "serve source file source that has dependencies" do
-    get "/assets/application.js?source=true"
-    assert_equal 200, last_response.status
-    assert_equal "// =require \"foo\"\n\n(function() {\n  application.boot();\n})();\n",
-      last_response.body
-    assert_equal "61", last_response.headers['Content-Length']
   end
 
   test "serve source with content type headers" do
