# -*- coding: utf-8 -*-
require 'sprockets_test'
require 'rack/builder'
require 'rack/test'

class TestServer < Sprockets::TestCase
  include Rack::Test::Methods

  def setup
    @env = Sprockets::Environment.new
    @env.append_path(fixture_path("server/app/javascripts"))
    @env.append_path(fixture_path("server/app/images"))
    @env.append_path(fixture_path("server/vendor/javascripts"))
    @env.append_path(fixture_path("server/vendor/stylesheets"))
  end

  def default_app
    env = @env

    Rack::Builder.new do
      map "/assets" do
        run env
      end

      map "/cached/javascripts" do
        run env.cached
      end
    end
  end

  def app
    @app ||= Rack::Lint.new(default_app)
  end

  test "serve single source file" do
    get "/assets/foo.js"
    assert_equal 200, last_response.status
    assert_equal "9", last_response.headers['Content-Length']
    assert_equal "Accept-Encoding", last_response.headers['Vary']
    assert_equal "var foo;\n", last_response.body
  end

<<<<<<< HEAD
=======
  test "serve single source file body" do
    get "/assets/foo.js?body=1"
    assert_equal 200, last_response.status
    assert_equal "9", last_response.headers['Content-Length']
    assert_equal "var foo;\n", last_response.body
  end

  test "serve single self file" do
    get "/assets/foo.self.js"
    assert_equal 200, last_response.status
    assert_equal "9", last_response.headers['Content-Length']
    assert_equal "var foo;\n", last_response.body
  end

>>>>>>> 98b47d11
  test "serve single source file from cached environment" do
    get "/cached/javascripts/foo.js"
    assert_equal "var foo;\n", last_response.body
  end

  test "serve source with dependencies" do
    get "/assets/application.js"
    assert_equal "var foo;\n\n(function() {\n  application.boot();\n})();\n",
      last_response.body
  end

<<<<<<< HEAD
=======
  test "serve source file body that has dependencies" do
    get "/assets/application.js?body=true"
    assert_equal 200, last_response.status
    assert_equal "\n(function() {\n  application.boot();\n})();\n",
      last_response.body
    assert_equal "43", last_response.headers['Content-Length']
  end

  test "serve source file self that has dependencies" do
    get "/assets/application.self.js"
    assert_equal 200, last_response.status
    assert_equal "\n(function() {\n  application.boot();\n})();\n",
      last_response.body
    assert_equal "43", last_response.headers['Content-Length']
  end

>>>>>>> 98b47d11
  test "serve source with content type headers" do
    get "/assets/application.js"
    assert_equal "application/javascript", last_response.headers['Content-Type']

    get "/assets/bootstrap.css"
    assert_equal "text/css; charset=utf-8", last_response.headers['Content-Type']
  end

  test "serve source with etag headers" do
    digest = @env['application.js'].etag

    get "/assets/application.js"
    assert_equal "\"#{digest}\"",
      last_response.headers['ETag']
  end

  test "not modified partial response when if-none-match etags match" do
    get "/assets/application.js"
    assert_equal 200, last_response.status
    etag, cache_control, expires, vary = last_response.headers.values_at(
      'ETag', 'Cache-Control', 'Expires', 'Vary'
    )

    get "/assets/application.js", {},
      'HTTP_IF_NONE_MATCH' => etag

    assert_equal 304, last_response.status

    # Allow 304 headers
    assert_equal cache_control, last_response.headers['Cache-Control']
    assert_equal etag, last_response.headers['ETag']
    assert_equal expires, last_response.headers['Expires']
    assert_equal vary, last_response.headers['Vary']

    # Disallowed 304 headers
    refute last_response.headers['Content-Type']
    refute last_response.headers['Content-Length']
    refute last_response.headers['Content-Encoding']
  end

  test "response when if-none-match etags don't match" do
    get "/assets/application.js", {},
      'HTTP_IF_NONE_MATCH' => "nope"

    assert_equal 200, last_response.status
    assert_equal '"b452c9ae1d5c8d9246653e0d93bc83abce0ee09ef725c0f0a29a41269c217b83"', last_response.headers['ETag']
    assert_equal '52', last_response.headers['Content-Length']
  end

  test "not modified partial response with fingerprint and if-none-match etags match" do
    get "/assets/application.js"
    assert_equal 200, last_response.status

    etag   = last_response.headers['ETag']
    digest = etag[/"(.+)"/, 1]

    get "/assets/application-#{digest}.js", {},
      'HTTP_IF_NONE_MATCH' => etag
    assert_equal 304, last_response.status
  end

  test "ok response with fingerprint and if-nonematch etags don't match" do
    get "/assets/application.js"
    assert_equal 200, last_response.status

    etag   = last_response.headers['ETag']
    digest = etag[/"(.+)"/, 1]

    get "/assets/application-#{digest}.js", {},
      'HTTP_IF_NONE_MATCH' => "nope"
    assert_equal 200, last_response.status
  end

  test "not found with if-none-match" do
    get "/assets/missing.js", {},
      'HTTP_IF_NONE_MATCH' => '"000"'
    assert_equal 404, last_response.status
  end

  test "not found fingerprint with if-none-match" do
    get "/assets/missing-b452c9ae1d5c8d9246653e0d93bc83abce0ee09ef725c0f0a29a41269c217b83.js", {},
      'HTTP_IF_NONE_MATCH' => '"b452c9ae1d5c8d9246653e0d93bc83abce0ee09ef725c0f0a29a41269c217b83"'
    assert_equal 404, last_response.status
  end

  test "not found with response with incorrect fingerprint and matching if-none-match etags" do
    get "/assets/application.js"
    assert_equal 200, last_response.status

    etag = last_response.headers['ETag']

    get "/assets/application-0000000000000000000000000000000000000000.js", {},
      'HTTP_IF_NONE_MATCH' => etag
    assert_equal 404, last_response.status
  end

  test "ok partial response when if-match etags match" do
    get "/assets/application.js"
    assert_equal 200, last_response.status
    etag = last_response.headers['ETag']

    get "/assets/application.js", {},
      'HTTP_IF_MATCH' => etag

    assert_equal 200, last_response.status
    assert_equal '"b452c9ae1d5c8d9246653e0d93bc83abce0ee09ef725c0f0a29a41269c217b83"', last_response.headers['ETag']
    assert_equal '52', last_response.headers['Content-Length']
  end

  test "precondition failed with if-match is a mismatch" do
    get "/assets/application.js", {},
      'HTTP_IF_MATCH' => '"000"'
    assert_equal 412, last_response.status

    refute last_response.headers['ETag']
  end

  test "not found with if-match" do
    get "/assets/missing.js", {},
      'HTTP_IF_MATCH' => '"000"'
    assert_equal 404, last_response.status
  end

  test "if sources didnt change the server shouldnt rebundle" do
    get "/assets/application.js"
    asset_before = @env["application.js"]
    assert asset_before

    get "/assets/application.js"
    asset_after = @env["application.js"]
    assert asset_after

    assert asset_before.eql?(asset_after)
  end

  test "fingerprint digest sets expiration to the future" do
    get "/assets/application.js"
    digest = last_response.headers['ETag'][/"(.+)"/, 1]

    get "/assets/application-#{digest}.js"
    assert_equal 200, last_response.status
    assert_match %r{max-age}, last_response.headers['Cache-Control']
  end

<<<<<<< HEAD
=======
  test "fingerprint digest of file body" do
    get "/assets/application.js?body=1"
    digest = last_response.headers['ETag'][/"(.+)"/, 1]

    get "/assets/application-#{digest}.js?body=1"
    assert_equal 200, last_response.status
    assert_equal "\n(function() {\n  application.boot();\n})();\n", last_response.body
    assert_equal "43", last_response.headers['Content-Length']
    assert_match %r{max-age}, last_response.headers['Cache-Control']
  end

  test "fingerprint digest of file self" do
    get "/assets/application.self.js"
    digest = last_response.headers['ETag'][/"(.+)"/, 1]

    get "/assets/application.self-#{digest}.js"
    assert_equal 200, last_response.status
    assert_equal "\n(function() {\n  application.boot();\n})();\n", last_response.body
    assert_equal "43", last_response.headers['Content-Length']
    assert_match %r{max-age}, last_response.headers['Cache-Control']
  end

  test "using non-body fingerprint for body only request" do
    get "/assets/application.js"
    digest = last_response.headers['ETag'][/"(.+)"/, 1]

    get "/assets/application-#{digest}.js?body=1"
    assert_equal 200, last_response.status
    assert_equal "\n(function() {\n  application.boot();\n})();\n", last_response.body
    assert_equal "43", last_response.headers['Content-Length']
    assert_match %r{max-age}, last_response.headers['Cache-Control']
  end

  test "using non-body fingerprint for self only request" do
    get "/assets/application.js"
    digest = last_response.headers['ETag'][/"(.+)"/, 1]

    get "/assets/application.self-#{digest}.js"
    assert_equal 200, last_response.status
    assert_equal "\n(function() {\n  application.boot();\n})();\n", last_response.body
    assert_equal "43", last_response.headers['Content-Length']
    assert_match %r{max-age}, last_response.headers['Cache-Control']
  end

>>>>>>> 98b47d11
  test "bad fingerprint digest returns a 404" do
    get "/assets/application-0000000000000000000000000000000000000000.js"
    assert_equal 404, last_response.status
  end

  test "missing source" do
    get "/assets/none.js"
    assert_equal 404, last_response.status
    assert_equal "pass", last_response.headers['X-Cascade']
  end

  test "re-throw JS exceptions in the browser" do
    get "/assets/missing_require.js"
    assert_equal 200, last_response.status
    assert_equal "throw Error(\"Sprockets::FileNotFound: couldn't find file 'notfound' with type 'application/javascript'\\n  (in #{fixture_path("server/vendor/javascripts/missing_require.js")}:1)\")", last_response.body
  end

  test "display CSS exceptions in the browser" do
    get "/assets/missing_require.css"
    assert_equal 200, last_response.status
    assert_match %r{content: ".*?Sprockets::FileNotFound}, last_response.body
  end

  test "serve encoded utf-8 filename" do
    get "/assets/%E6%97%A5%E6%9C%AC%E8%AA%9E.js"
    assert_equal "var japanese = \"日本語\";\n", last_response.body
  end

  test "illegal require outside load path" do
    get "/assets//etc/passwd"
    assert_equal 403, last_response.status

    get "/assets/%2fetc/passwd"
    assert_equal 403, last_response.status

    get "/assets//%2fetc/passwd"
    assert_equal 403, last_response.status

    get "/assets/%2f/etc/passwd"
    assert_equal 403, last_response.status

    get "/assets/../etc/passwd"
    assert_equal 403, last_response.status

    get "/assets/%2e%2e/etc/passwd"
    assert_equal 403, last_response.status

    get "/assets/.-0000000./etc/passwd"
    assert_equal 403, last_response.status
  end

  test "add new source to tree" do
    filename = fixture_path("server/app/javascripts/baz.js")

    sandbox filename do
      get "/assets/tree.js"
      assert_equal "var foo;\n\n(function() {\n  application.boot();\n})();\nvar bar;\nvar japanese = \"日本語\";\n", last_response.body

      File.open(filename, "w") do |f|
        f.write "var baz;\n"
      end

      path = fixture_path "server/app/javascripts"
      mtime = Time.now + 60
      File.utime(mtime, mtime, path)

      get "/assets/tree.js"
      assert_equal "var foo;\n\n(function() {\n  application.boot();\n})();\nvar bar;\nvar baz;\nvar japanese = \"日本語\";\n", last_response.body
    end
  end

  test "serving static assets" do
    get "/assets/logo.png"
    assert_equal 200, last_response.status
    assert_equal "image/png", last_response.headers['Content-Type']
    refute last_response.headers['Content-Encoding']
    assert_equal File.binread(fixture_path("server/app/images/logo.png")), last_response.body
  end

  test "disallow non-get methods" do
    get "/assets/foo.js"
    assert_equal 200, last_response.status

    post "/assets/foo.js"
    assert_equal 405, last_response.status

    put "/assets/foo.js"
    assert_equal 405, last_response.status

    delete "/assets/foo.js"
    assert_equal 405, last_response.status
  end
end<|MERGE_RESOLUTION|>--- conflicted
+++ resolved
@@ -40,23 +40,13 @@
     assert_equal "var foo;\n", last_response.body
   end
 
-<<<<<<< HEAD
-=======
-  test "serve single source file body" do
-    get "/assets/foo.js?body=1"
+  test "serve single self file" do
+    get "/assets/foo.self.js"
     assert_equal 200, last_response.status
     assert_equal "9", last_response.headers['Content-Length']
     assert_equal "var foo;\n", last_response.body
   end
 
-  test "serve single self file" do
-    get "/assets/foo.self.js"
-    assert_equal 200, last_response.status
-    assert_equal "9", last_response.headers['Content-Length']
-    assert_equal "var foo;\n", last_response.body
-  end
-
->>>>>>> 98b47d11
   test "serve single source file from cached environment" do
     get "/cached/javascripts/foo.js"
     assert_equal "var foo;\n", last_response.body
@@ -68,25 +58,14 @@
       last_response.body
   end
 
-<<<<<<< HEAD
-=======
-  test "serve source file body that has dependencies" do
-    get "/assets/application.js?body=true"
+  test "serve source file self that has dependencies" do
+    get "/assets/application.self.js"
     assert_equal 200, last_response.status
     assert_equal "\n(function() {\n  application.boot();\n})();\n",
       last_response.body
     assert_equal "43", last_response.headers['Content-Length']
   end
 
-  test "serve source file self that has dependencies" do
-    get "/assets/application.self.js"
-    assert_equal 200, last_response.status
-    assert_equal "\n(function() {\n  application.boot();\n})();\n",
-      last_response.body
-    assert_equal "43", last_response.headers['Content-Length']
-  end
-
->>>>>>> 98b47d11
   test "serve source with content type headers" do
     get "/assets/application.js"
     assert_equal "application/javascript", last_response.headers['Content-Type']
@@ -231,53 +210,17 @@
     assert_match %r{max-age}, last_response.headers['Cache-Control']
   end
 
-<<<<<<< HEAD
-=======
-  test "fingerprint digest of file body" do
-    get "/assets/application.js?body=1"
+  test "fingerprint digest of file self" do
+    get "/assets/application.self.js"
     digest = last_response.headers['ETag'][/"(.+)"/, 1]
 
-    get "/assets/application-#{digest}.js?body=1"
+    get "/assets/application.self-#{digest}.js"
     assert_equal 200, last_response.status
     assert_equal "\n(function() {\n  application.boot();\n})();\n", last_response.body
     assert_equal "43", last_response.headers['Content-Length']
     assert_match %r{max-age}, last_response.headers['Cache-Control']
   end
 
-  test "fingerprint digest of file self" do
-    get "/assets/application.self.js"
-    digest = last_response.headers['ETag'][/"(.+)"/, 1]
-
-    get "/assets/application.self-#{digest}.js"
-    assert_equal 200, last_response.status
-    assert_equal "\n(function() {\n  application.boot();\n})();\n", last_response.body
-    assert_equal "43", last_response.headers['Content-Length']
-    assert_match %r{max-age}, last_response.headers['Cache-Control']
-  end
-
-  test "using non-body fingerprint for body only request" do
-    get "/assets/application.js"
-    digest = last_response.headers['ETag'][/"(.+)"/, 1]
-
-    get "/assets/application-#{digest}.js?body=1"
-    assert_equal 200, last_response.status
-    assert_equal "\n(function() {\n  application.boot();\n})();\n", last_response.body
-    assert_equal "43", last_response.headers['Content-Length']
-    assert_match %r{max-age}, last_response.headers['Cache-Control']
-  end
-
-  test "using non-body fingerprint for self only request" do
-    get "/assets/application.js"
-    digest = last_response.headers['ETag'][/"(.+)"/, 1]
-
-    get "/assets/application.self-#{digest}.js"
-    assert_equal 200, last_response.status
-    assert_equal "\n(function() {\n  application.boot();\n})();\n", last_response.body
-    assert_equal "43", last_response.headers['Content-Length']
-    assert_match %r{max-age}, last_response.headers['Cache-Control']
-  end
-
->>>>>>> 98b47d11
   test "bad fingerprint digest returns a 404" do
     get "/assets/application-0000000000000000000000000000000000000000.js"
     assert_equal 404, last_response.status
