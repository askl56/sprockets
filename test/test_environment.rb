require 'sprockets_test'
require 'rack/mock'
require 'execjs'

module EnvironmentTests
  def self.test(name, &block)
    define_method("test_#{name.inspect}", &block)
  end

  test "working directory is the default root" do
    assert_equal Dir.pwd, @env.root
  end

  test "default logger level is set to fatal" do
    assert_equal Logger::FATAL, @env.logger.level
  end

  test "active css compressor" do
    assert_nil @env.css_compressor
  end

  test "active js compressor" do
    assert_nil @env.js_compressor
  end

  test "paths" do
    assert_equal [fixture_path("default")], @env.paths.to_a
  end

  test "register global path" do
    assert_equal [fixture_path("default")], new_environment.paths.to_a
    Sprockets.append_path(fixture_path("asset"))
    assert_equal [fixture_path("asset"), fixture_path("default")], new_environment.paths.to_a
    Sprockets.clear_paths
  end

  test "eco templates" do
    asset = @env["goodbye.js"]
    context = ExecJS.compile(asset.to_s)
    assert_equal "Goodbye world\n", context.call("JST['goodbye']", :name => "world")
  end

  test "ejs templates" do
    assert asset = @env["hello.js"]
    context = ExecJS.compile(asset.to_s)
    assert_equal "hello: world\n", context.call("JST['hello']", :name => "world")
  end

  test "asset_data_uri helper" do
    assert asset = @env["with_data_uri.css"]
    assert_equal "body {\n  background-image: url(data:image/gif;base64,R0lGODlhAQABAIAAAP%2F%2F%2FwAAACH5BAAAAAAALAAAAAABAAEAAAICRAEAOw%3D%3D) no-repeat;\n}\n", asset.to_s
  end

  test "lookup bundle processors" do
    assert_equal 1, @env.bundle_processors['application/javascript'].size
    assert_equal 1, @env.bundle_processors['text/css'].size
  end

  test "find asset with accept type" do
    assert asset = @env.find_asset("gallery.js", accept: '*/*')
    assert_equal fixture_path('default/gallery.js'), asset.filename

    assert asset = @env.find_asset("gallery", accept: 'application/javascript')
    assert_equal fixture_path('default/gallery.js'), asset.filename

    assert asset = @env.find_asset("gallery", accept: 'application/javascript, text/css')
    assert_equal fixture_path('default/gallery.js'), asset.filename

    assert asset = @env.find_asset("gallery.js", accept: 'application/javascript')
    assert_equal fixture_path('default/gallery.js'), asset.filename

    assert asset = @env.find_asset("gallery", accept: 'text/css, application/javascript')
    assert_equal fixture_path('default/gallery.js'), asset.filename

    assert asset = @env.find_asset("coffee/foo", accept: "application/javascript")
    assert_equal fixture_path('default/coffee/foo.coffee'), asset.filename

    assert asset = @env.find_asset("coffee/foo.js", accept: "application/javascript")
    assert_equal fixture_path('default/coffee/foo.coffee'), asset.filename

    assert asset = @env.find_asset("jquery.tmpl.min", accept: 'application/javascript')
    assert_equal fixture_path('default/jquery.tmpl.min.js'), asset.filename

    assert asset = @env.find_asset("jquery.tmpl.min.js", accept: 'application/javascript')
    assert_equal fixture_path('default/jquery.tmpl.min.js'), asset.filename

    assert asset = @env.find_asset('manifest.js.yml', accept: 'text/yaml')
    assert_equal fixture_path('default/manifest.js.yml'), asset.filename

    assert asset = @env.find_asset('manifest.js.yml', accept: 'text/css, */*')
    assert_equal fixture_path('default/manifest.js.yml'), asset.filename

    refute @env.find_asset("gallery.js", accept: "text/css")
    refute @env.find_asset(fixture_path('default/gallery.js'), accept: "text/css")

    refute @env.find_asset('manifest.js.yml', accept: 'application/javascript')
  end

  test "find all linked assets" do
    assert assets = @env.find_all_linked_assets("missing.js").to_a
    assert_equal 0, assets.length

    assert assets = @env.find_all_linked_assets("gallery.js").to_a
    assert_equal 1, assets.length
    assert_equal @env["gallery.js"], assets[0]

    assert assets = @env.find_all_linked_assets("gallery-link.js").to_a
    assert_equal 2, assets.length
    assert_equal @env["gallery-link.js"], assets[0]
    assert_equal @env["gallery.js"], assets[1]

    assert assets = @env.find_all_linked_assets("explore-link.js").to_a
    assert_equal 3, assets.length
    assert_equal @env["explore-link.js"], assets[0]
    assert_equal @env["gallery-link.js"], assets[1]
    assert_equal @env["gallery.js"], assets[2]
  end

  test "html subresource links" do
    assert asset = @env["homepage-links.html"]
    assert_equal "text/html", asset.content_type
    assert asset.to_s.match(/gallery-[a-z0-9]+\.css/)
    assert asset.to_s.match(/gallery-[a-z0-9]+\.js/)
    assert asset.links.include?(@env["gallery.css"].uri)
    assert asset.links.include?(@env["gallery.js"].uri)
  end

  test "web component assets" do
    assert asset = @env["menu/menu.html"]
    assert_equal "text/html", asset.content_type
    assert_equal "<menu></menu>\n", asset.to_s

    assert asset = @env["menu/menu.js"]
    assert_equal "application/javascript", asset.content_type
    assert_equal "$.fn.menu = {};\n", asset.to_s

    assert asset = @env["menu/menu.css"]
    assert_equal "text/css", asset.content_type
    assert_equal ".menu {}\n", asset.to_s
  end

  test "explicit bower.json access returns json file" do
    assert_equal fixture_path('default/bower/bower.json'),
      @env["bower/bower.json"].filename
  end

  test "find default bower main" do
    assert_equal fixture_path('default/bower/main.js'),
      @env["bower"].filename
    assert_equal fixture_path('default/qunit/qunit.js'),
      @env["qunit"].filename
    assert_equal fixture_path('default/rails/rails.coffee'),
      @env["rails"].filename
  end

  test "find bower main by format extension" do
    assert_equal fixture_path('default/bower/main.js'),
      @env["bower.js"].filename
    refute @env.find_asset("bower.css")

    assert_equal fixture_path('default/qunit/qunit.js'),
      @env["qunit.js"].filename
    assert_equal fixture_path('default/qunit/qunit.css'),
      @env["qunit.css"].filename

    assert_equal fixture_path('default/rails/rails.coffee'),
      @env["rails.js"].filename

    assert_equal fixture_path('default/requirejs/require.js'),
      @env.find_asset("requirejs.js").filename
  end

  test "find bower main by content type" do
    assert_equal fixture_path('default/bower/main.js'),
      @env.find_asset("bower", accept: 'application/javascript').filename
    assert_equal fixture_path('default/bower/main.js'),
      @env.find_asset("bower.js", accept: 'application/javascript').filename

    assert_equal fixture_path('default/qunit/qunit.js'),
      @env.find_asset("qunit", accept: 'application/javascript').filename
    assert_equal fixture_path('default/qunit/qunit.js'),
      @env.find_asset("qunit.js", accept: 'application/javascript').filename
    assert_equal fixture_path('default/qunit/qunit.css'),
      @env.find_asset("qunit", accept: 'text/css').filename
    assert_equal fixture_path('default/qunit/qunit.css'),
      @env.find_asset("qunit.css", accept: 'text/css').filename

    assert_equal fixture_path('default/rails/rails.coffee'),
      @env.find_asset("rails", accept: 'application/javascript').filename
    assert_equal fixture_path('default/rails/rails.coffee'),
      @env.find_asset("rails.js", accept: 'application/javascript').filename

    assert_equal fixture_path('default/requirejs/require.js'),
      @env.find_asset("requirejs.js", accept: 'application/javascript').filename
  end

  test "bower main with invalid files" do
    assert @env.find_asset("zeroclipboard/FILEFILE")
    assert @env.find_asset("zeroclipboard/mimetype.unknown")
    assert @env.find_asset("zeroclipboard/zc.js")

    assert @env.find_asset("zeroclipboard.js")
    refute @env.find_asset("zeroclipboard.unknown")
  end

  test "find bundled asset in environment" do
    assert_equal "var Gallery = {};\n", @env["gallery.js"].to_s
  end

  test "find bundled asset with absolute path environment" do
    assert_equal "var Gallery = {};\n", @env[fixture_path("default/gallery.js")].to_s
  end

  test "find bundled asset with implicit format" do
    assert_equal "(function() {\n  var foo;\n\n  foo = 'hello';\n\n}).call(this);\n",
      @env["coffee/foo.js"].to_s
  end

  test "find static asset in environment" do
    assert_equal "Hello world\n", @env["hello.txt"].to_s
  end

  test "find static asset with leading slash in environment" do
    assert_equal "Hello world\n", @env[fixture_path("default/hello.txt")].to_s
  end

  test "find index.js in directory" do
    assert_equal "var A;\nvar B;\n", @env["mobile.js"].to_s
  end

  test "find index.css in directory" do
    assert_equal ".c {}\n.d {}\n/*\n\n */\n\n", @env["mobile.css"].to_s
  end

  test "ignore index.min.js in directory" do
    refute @env["mobile-min.js"]
  end

  test "find bower.json in directory" do
    assert_equal "var bower;\n", @env["bower.js"].to_s
  end

  test "find multiple bower.json in directory" do
    assert_equal "var qunit;\n", @env["qunit.js"].to_s
    assert_equal ".qunit {}\n", @env["qunit.css"].to_s
  end

  test "find erb assets" do
    assert asset = @env.find_asset("erb/a.html")
    assert_equal "text/html", asset.content_type

    assert asset = @env.find_asset("erb/b.txt")
    assert_equal "text/plain", asset.content_type

    assert asset = @env.find_asset("erb/c.js")
    assert_equal "application/javascript", asset.content_type

    assert asset = @env.find_asset("erb/d.css")
    assert_equal "text/css", asset.content_type

    assert asset = @env.find_asset("erb/e.html")
    assert_equal "text/html", asset.content_type

    assert asset = @env.find_asset("erb/f.yaml")
    assert_equal "text/yaml", asset.content_type
  end

  test "es6 asset" do
    assert asset = @env.find_asset("future.js")
    assert_match(/var square/, asset.to_s)
    assert_match(/function/, asset.to_s)
  end

  test "find html builder asset" do
    assert asset = @env.find_asset("nokogiri-html.html")
    assert_equal "text/html", asset.content_type
    assert_equal <<-HTML, asset.to_s
<!DOCTYPE html PUBLIC "-//W3C//DTD HTML 4.0 Transitional//EN" "http://www.w3.org/TR/REC-html40/loose.dtd">
<html><body><span class="bold">Hello world</span></body></html>
    HTML
  end

  test "find xml builder asset" do
    assert asset = @env.find_asset("nokogiri-xml.xml")
    assert_equal "application/xml", asset.content_type
    assert_equal <<-XML, asset.to_s
<?xml version="1.0"?>
<root>
  <products>
    <widget>
      <id>10</id>
      <name>Awesome widget</name>
    </widget>
  </products>
</root>
    XML
  end

  test "svg transformer for extension" do
    assert asset = @env.find_asset("logo.svg")
    assert_equal "image/svg+xml", asset.content_type
    assert_equal "logo.svg", asset.logical_path
    assert_equal [60, 115, 118, 103, 32, 119, 105, 100, 116, 104], asset.to_s[0, 10].bytes.to_a

    assert asset = @env.find_asset("logo.png")
    assert_equal "image/png", asset.content_type
    assert_equal "logo.png", asset.logical_path
    assert_equal [137, 80, 78, 71, 13, 10, 26, 10, 60, 115], asset.to_s[0, 10].bytes.to_a
  end

  test "svg transformer for accept" do
    assert asset = @env.find_asset("logo", accept: "image/svg+xml")
    assert_equal "image/svg+xml", asset.content_type
    assert_equal "logo.svg", asset.logical_path
    assert_equal [60, 115, 118, 103, 32, 119, 105, 100, 116, 104], asset.to_s[0, 10].bytes.to_a

    assert asset = @env.find_asset("logo", accept: "image/png")
    assert_equal "image/png", asset.content_type
    assert_equal "logo.png", asset.logical_path
    assert_equal [137, 80, 78, 71, 13, 10, 26, 10, 60, 115], asset.to_s[0, 10].bytes.to_a
  end

  test "full path svg transformer" do
    assert @env.find_asset(fixture_path("default/logo.svg"))
    refute @env.find_asset(fixture_path("default/logo.png"))
  end

  test "full path svg transformer for accept" do
    assert asset = @env.find_asset(fixture_path("default/logo.svg"), accept: "image/svg+xml")
    assert_equal "logo.svg", asset.logical_path
    assert_equal "image/svg+xml", asset.content_type
    assert_equal [60, 115, 118, 103, 32, 119, 105, 100, 116, 104], asset.to_s[0, 10].bytes.to_a

    assert asset = @env.find_asset(fixture_path("default/logo.svg"), accept: "image/png")
    assert_equal "image/png", asset.content_type
    assert_equal "logo.png", asset.logical_path
    assert_equal [137, 80, 78, 71, 13, 10, 26, 10, 60, 115], asset.to_s[0, 10].bytes.to_a
  end

  test "missing static path returns nil" do
    assert_nil @env[fixture_path("default/missing.png")]
  end

  test "find static directory returns nil" do
    assert_nil @env["images"]
  end

  test "missing asset returns nil" do
    assert_equal nil, @env["missing.js"]
  end

  test "missing asset path returns nil" do
    refute @env[fixture_path("default/missing.js")]
  end

  test "asset filename outside of load paths" do
    path = File.expand_path("../../bin/sprockets", __FILE__)
    assert File.exist?(path), "#{path} didn't exist"

    refute @env[path]
  end

  test "non-existent asset filename outside of load paths" do
    path = File.expand_path("../../bin/sprockets2", __FILE__)
    refute File.exist?(path), "#{path} exists"

    refute @env[path]
  end

  test "can't require files outside the load path" do
    path = fixture_path("default/../asset/project.css")
    assert File.exist?(path)

    refute @env[path]
  end

  test "asset with missing requires raises an exception" do
    assert_raises Sprockets::FileNotFound do
      @env["missing_require.js"]
    end
  end

  test "asset with missing depend_on raises an exception" do
    assert_raises Sprockets::FileNotFound do
      @env["missing_depend_on.js"]
    end
  end

  test "asset with missing absolute depend_on raises an exception" do
    assert_raises Sprockets::FileOutsidePaths do
      @env["missing_absolute_depend_on.js"]
    end
  end

  test "asset logical path for absolute path" do
    assert_equal "gallery.js",
      @env.find_asset(fixture_path("default/gallery.js")).logical_path
    assert_equal "application.js",
      @env.find_asset(fixture_path("default/application.coffee"), accept: "application/javascript").logical_path
    assert_equal "mobile/a.js",
      @env.find_asset(fixture_path("default/mobile/a.js")).logical_path
  end

  test "mobile index logical path shorthand" do
    assert_equal "mobile.js",
      @env[fixture_path("default/mobile/index.js")].logical_path
    assert_equal "mobile-min/index.min.js",
      @env[fixture_path("default/mobile-min/index.min.js")].logical_path
  end

<<<<<<< HEAD
=======
  FIXTURE_ROOT = Sprockets::TestCase::FIXTURE_ROOT
  FILES_IN_PATH = Dir["#{FIXTURE_ROOT}/default/**/*"].size - 10

  test "iterate over each logical path" do
    paths = []
    paths = @env.logical_paths.to_a.map(&:first)
    assert_equal FILES_IN_PATH, paths.length
    assert_equal paths.size, paths.uniq.size, "has duplicates"

    assert paths.include?("application.js")
    assert paths.include?("coffee/foo.js")
    assert paths.include?("coffee.js")
    assert !paths.include?("coffee")
  end

  test "iterate over each logical path and filename" do
    paths = []
    filenames = []
    @env.logical_paths.each do |logical_path, filename|
      paths << logical_path
      filenames << filename
    end
    assert_equal FILES_IN_PATH, paths.length
    assert_equal paths.size, paths.uniq.size, "has duplicates"

    assert paths.include?("application.js")
    assert paths.include?("coffee/foo.js")
    assert paths.include?("coffee.js")
    assert !paths.include?("coffee")

    assert filenames.any? { |p| p =~ /application.js.coffee/ }
  end

>>>>>>> 32b950ed
  test "CoffeeScript files are compiled in a closure" do
    script = @env["coffee"].to_s
    assert_equal "undefined", ExecJS.exec(script)
  end

  test "source pipeline skips all processoring" do
    assert asset = @env.find_asset("missing_require.js", pipeline: :source)
    assert_equal "// =require \"notfound\"\n", asset.source
    assert_equal "application/javascript", asset.content_type
    assert_equal "missing_require.source.js", asset.logical_path

    assert asset = @env.find_asset("missing_require.source.js")
    assert_equal "// =require \"notfound\"\n", asset.source
    assert_equal "application/javascript", asset.content_type
    assert_equal "missing_require.source.js", asset.logical_path
  end

  test "source pipeline on existing source asset" do
    assert asset = @env.find_asset("hello.txt", pipeline: :source)
    assert_equal "Hello world\n", asset.source
    assert_equal "text/plain", asset.content_type
    assert_equal "hello.source.txt", asset.logical_path

    assert asset = @env.find_asset("hello.source.txt")
    assert_equal "Hello world\n", asset.source
    assert_equal "text/plain", asset.content_type
    assert_equal "hello.source.txt", asset.logical_path
  end

  test "find source for concatenated asset" do
    assert asset = @env.find_asset("application.source.coffee")
    assert_equal "text/coffeescript", asset.content_type
    assert_equal "application.source.coffee", asset.logical_path

    assert asset = @env.find_asset("application.js")
    assert_equal "application/javascript", asset.content_type
    assert_equal "application.js", asset.logical_path

    assert asset = @env.find_asset("application.self.js")
    assert_equal "application/javascript", asset.content_type
    assert_equal "application.self.js", asset.logical_path

    assert asset = @env.find_asset("project.self.js")
    assert_equal "application/javascript", asset.content_type
    assert_equal "project.self.js", asset.logical_path

    assert asset = @env.find_asset("application.js.map")
    assert_equal "application/js-sourcemap+json", asset.content_type
    assert_equal "application.js.map", asset.logical_path
  end
end

class WhitespaceProcessor
  def self.call(input)
    input[:data].gsub(/\s+/, "")
  end
end

class WhitespaceCompressor
  def self.compress(source)
    source.gsub(/\s+/, "")
  end
end

class TestEnvironment < Sprockets::TestCase
  include EnvironmentTests

  def new_environment
    Sprockets::Environment.new(".") do |env|
      env.append_path(fixture_path('default'))
      env.cache = {}
      yield env if block_given?
    end
  end

  def setup
    @env = new_environment
  end

  test "changing logger" do
    @env.logger = Logger.new($stderr)
  end

  test "changing paths" do
    @env.clear_paths
    @env.append_path(fixture_path('asset'))
  end

  test "change jst template namespace" do
    @env.register_transformer 'application/javascript+function', 'application/javascript', Sprockets::JstProcessor.new(namespace: 'this.JST2')
    assert asset = @env["hello.js"]
    context = ExecJS.compile(asset.to_s)
    assert_equal "hello: world\n", context.call("JST2['hello']", :name => "world")
  end

  test "register bundle processor" do
    old_size = @env.bundle_processors['text/css'].size
    @env.register_bundle_processor 'text/css', WhitespaceProcessor
    assert_equal old_size+1, @env.bundle_processors['text/css'].size
  end

  test "register compressor" do
    assert !@env.compressors['text/css'][:whitespace]
    @env.register_compressor 'text/css', :whitespace, WhitespaceCompressor
    assert @env.compressors['text/css'][:whitespace]
  end

  test "register global bundle processor" do
    old_size = Sprockets.bundle_processors['text/css'].size
    Sprockets.register_bundle_processor 'text/css', WhitespaceProcessor
    assert_equal old_size+1, Sprockets.bundle_processors['text/css'].size

    env = new_environment
    assert_equal old_size+1, env.bundle_processors['text/css'].size

    Sprockets.unregister_bundle_processor 'text/css', WhitespaceProcessor
    assert_equal old_size, Sprockets.bundle_processors['text/css'].size
  end

  test "setting css compressor to nil clears current compressor" do
    @env.css_compressor = WhitespaceCompressor
    assert @env.css_compressor
    @env.css_compressor = nil
    assert_nil @env.css_compressor
  end

  test "setting js compressor to nil clears current compressor" do
    @env.js_compressor = WhitespaceCompressor
    assert @env.js_compressor
    @env.js_compressor = nil
    assert_nil @env.js_compressor
  end

  test "setting js compressor to template handler" do
    assert_nil @env.js_compressor
    @env.js_compressor = Sprockets::UglifierCompressor
    assert_equal Sprockets::UglifierCompressor, @env.js_compressor
    @env.js_compressor = nil
    assert_nil @env.js_compressor
  end

  test "setting css compressor to template handler" do
    silence_warnings do
      require 'sprockets/sass_compressor'
    end
    assert_nil @env.css_compressor
    @env.css_compressor = Sprockets::SassCompressor
    assert_equal Sprockets::SassCompressor, @env.css_compressor
    @env.css_compressor = nil
    assert_nil @env.css_compressor
  end

  test "setting js compressor to sym" do
    assert_nil @env.js_compressor
    @env.js_compressor = :uglifier
    assert_equal 'Sprockets::UglifierCompressor', @env.js_compressor.name
    @env.js_compressor = nil
    assert_nil @env.js_compressor
  end

  test "setting css compressor to sym" do
    silence_warnings do
      require 'sprockets/sass_compressor'
    end
    assert_nil @env.css_compressor
    @env.css_compressor = :sass
    assert_equal 'Sprockets::SassCompressor', @env.css_compressor.name
    @env.css_compressor = nil
    assert_nil @env.css_compressor
  end

  test "pre/post processors on transformed asset" do
    @env.register_preprocessor 'image/svg+xml', proc { |input|
      { data: input[:data], test: Array(input[:metadata][:test]) + [:pre_svg] }
    }
    @env.register_postprocessor 'image/svg+xml', proc { |input|
      { data: input[:data], test: Array(input[:metadata][:test]) + [:post_svg] }
    }
    @env.register_preprocessor 'image/png', proc { |input|
      { data: input[:data], test: Array(input[:metadata][:test]) + [:pre_png] }
    }
    @env.register_postprocessor 'image/png', proc { |input|
      { data: input[:data], test: Array(input[:metadata][:test]) + [:post_png] }
    }
    @env.register_preprocessor 'image/gif', proc { |input|
      { data: input[:data], test: Array(input[:metadata][:test]) + [:pre_gif] }
    }
    @env.register_postprocessor 'image/gif', proc { |input|
      { data: input[:data], test: Array(input[:metadata][:test]) + [:post_gif] }
    }

    assert asset = @env.find_asset("logo.svg")
    assert_equal "image/svg+xml", asset.content_type
    assert_equal [:pre_svg, :post_svg], asset.metadata[:test]

    assert asset = @env.find_asset("logo.png")
    assert_equal "image/png", asset.content_type
    assert_equal [:pre_svg, :post_svg, :pre_png, :post_png], asset.metadata[:test]

    assert asset = @env.find_asset("logo.gif")
    assert_equal "image/gif", asset.content_type
    assert_equal [:pre_svg, :post_svg, :pre_png, :post_png, :pre_gif, :post_gif], asset.metadata[:test]
  end

  test "access selector count metadata" do
    assert asset = @env.find_asset("mobile.css")
    assert_equal 2, asset.metadata[:selector_count]
  end

  test "changing version doesn't affect the assets digest" do
    old_asset_digest = @env["gallery.js"].hexdigest
    @env.version = 'v2'
    assert old_asset_digest == @env["gallery.js"].hexdigest
  end

  test "bundled asset is stale if its mtime is updated or deleted" do
    filename = File.join(fixture_path("default"), "tmp.js")

    sandbox filename do
      assert_nil @env["tmp.js"]

      File.open(filename, 'w') { |f| f.write "foo;\n" }
      assert_equal "foo;\n", @env["tmp.js"].to_s

      File.open(filename, 'w') { |f| f.write "bar;\n" }
      time = Time.now + 60
      File.utime(time, time, filename)
      assert_equal "bar;\n", @env["tmp.js"].to_s

      File.unlink(filename)
      assert_nil @env["tmp.js"]
    end
  end

  test "static asset is stale if its mtime is updated or deleted" do
    filename = File.join(fixture_path("default"), "tmp.png")

    sandbox filename do
      assert_nil @env["tmp.png"]

      File.open(filename, 'wb') { |f| f.write "\x01\x02\x03" }
      assert_equal "\x01\x02\x03", @env["tmp.png"].to_s

      File.open(filename, 'wb') { |f| f.write "\x04\x05\x06" }
      time = Time.now + 60
      File.utime(time, time, filename)
      assert_equal "\x04\x05\x06", @env["tmp.png"].to_s

      File.unlink(filename)
      assert_nil @env["tmp.png"]
    end
  end

  test "bundled asset cached if theres an error building it" do
    @env.cache = nil

    filename = File.join(fixture_path("default"), "tmp.coffee")

    sandbox filename do
      File.open(filename, 'w') { |f| f.write "-->" }
      begin
        @env["tmp.js"].to_s
      rescue ExecJS::Error => e
        assert e
      else
        flunk "nothing raised"
      end

      File.open(filename, 'w') { |f| f.write "->" }
      time = Time.now + 60
      File.utime(time, time, filename)
      assert_equal "(function() {\n  (function() {});\n\n}).call(this);\n", @env["tmp.js"].to_s
    end
  end

  test "seperate contexts classes for each instance" do
    e1 = new_environment
    e2 = new_environment

    assert_raises(NameError) { e1.context_class.instance_method(:foo) }
    assert_raises(NameError) { e2.context_class.instance_method(:foo) }

    e1.context_class.class_eval do
      def foo; end
    end

    e1.context_class.instance_method(:foo)
    assert_raises(NameError) { e2.context_class.instance_method(:foo) }
  end

  test "disabling default directive preprocessor" do
    assert processor = @env.preprocessors['application/javascript'][0]
    assert_kind_of Sprockets::DirectiveProcessor, processor
    @env.unregister_preprocessor('application/javascript', processor)
    assert_equal "// =require \"notfound\"\n", @env["missing_require.js"].to_s
  end
end

class TestCached < Sprockets::TestCase
  include EnvironmentTests

  def new_environment
    Sprockets::Environment.new(".") do |env|
      env.append_path(fixture_path('default'))
      env.cache = {}
      yield env if block_given?
    end.cached
  end

  def setup
    @env = new_environment
  end

  test "does not allow new mime types to be added" do
    assert_raises RuntimeError do
      @env.register_mime_type "application/javascript", extensions: [".jst"]
    end
  end

  test "does not allow new bundle processors to be added" do
    assert_raises RuntimeError do
      @env.register_bundle_processor 'text/css', WhitespaceProcessor
    end
  end

  test "does not allow bundle processors to be removed" do
    assert_raises RuntimeError do
      @env.unregister_bundle_processor 'text/css', WhitespaceProcessor
    end
  end

  test "change in environment bundle_processors does not affect cache" do
    env = Sprockets::Environment.new(".")
    cached = env.cached

    assert !cached.bundle_processors['text/css'].include?(WhitespaceProcessor)
    env.register_bundle_processor 'text/css', WhitespaceProcessor
    assert !cached.bundle_processors['text/css'].include?(WhitespaceProcessor)
  end

  test "does not allow css compressor to be changed" do
    assert_raises RuntimeError do
      @env.css_compressor = WhitespaceCompressor
    end
  end

  test "does not allow js compressor to be changed" do
    assert_raises RuntimeError do
      @env.js_compressor = WhitespaceCompressor
    end
  end
end<|MERGE_RESOLUTION|>--- conflicted
+++ resolved
@@ -408,42 +408,6 @@
       @env[fixture_path("default/mobile-min/index.min.js")].logical_path
   end
 
-<<<<<<< HEAD
-=======
-  FIXTURE_ROOT = Sprockets::TestCase::FIXTURE_ROOT
-  FILES_IN_PATH = Dir["#{FIXTURE_ROOT}/default/**/*"].size - 10
-
-  test "iterate over each logical path" do
-    paths = []
-    paths = @env.logical_paths.to_a.map(&:first)
-    assert_equal FILES_IN_PATH, paths.length
-    assert_equal paths.size, paths.uniq.size, "has duplicates"
-
-    assert paths.include?("application.js")
-    assert paths.include?("coffee/foo.js")
-    assert paths.include?("coffee.js")
-    assert !paths.include?("coffee")
-  end
-
-  test "iterate over each logical path and filename" do
-    paths = []
-    filenames = []
-    @env.logical_paths.each do |logical_path, filename|
-      paths << logical_path
-      filenames << filename
-    end
-    assert_equal FILES_IN_PATH, paths.length
-    assert_equal paths.size, paths.uniq.size, "has duplicates"
-
-    assert paths.include?("application.js")
-    assert paths.include?("coffee/foo.js")
-    assert paths.include?("coffee.js")
-    assert !paths.include?("coffee")
-
-    assert filenames.any? { |p| p =~ /application.js.coffee/ }
-  end
-
->>>>>>> 32b950ed
   test "CoffeeScript files are compiled in a closure" do
     script = @env["coffee"].to_s
     assert_equal "undefined", ExecJS.exec(script)
