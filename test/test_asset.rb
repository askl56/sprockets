--- conflicted
+++ resolved
@@ -13,20 +13,6 @@
   test "uri can find itself" do
     # assert_kind_of URI, @asset.uri
     assert_equal @asset, @env.find_asset_by_uri(@asset.uri)
-  end
-
-<<<<<<< HEAD
-  test "digest is source digest" do
-    assert_equal Digest::SHA1.hexdigest(@asset.to_s), @asset.digest
-=======
-  test "pathname is a Pathname that exists" do
-    assert_kind_of Pathname, @asset.pathname
-    assert @asset.pathname.exist?
-  end
-
-  test "mtime" do
-    assert @asset.mtime
->>>>>>> 4ba3d0a1
   end
 
   test "length is source length" do
@@ -188,8 +174,6 @@
     assert_equal 42917, @asset.bytesize
   end
 
-<<<<<<< HEAD
-=======
   test "source digest" do
     # DEPRECATED: Will be byte digest in 4.x
     assert_equal "1da2e59df75d33d8b74c3d71feede698f203f136512cbaab20c68a5bdebd5800", @asset.digest
@@ -207,15 +191,6 @@
     assert_equal "ni:///sha-256;HaLlnfddM9i3TD1x_u3mmPID8TZRLLqrIMaKW969WAA?ct=image/png", @asset.integrity
   end
 
-  test "splat" do
-    assert_equal [@asset], @asset.to_a
-  end
-
-  test "dependencies" do
-    assert_equal [], @asset.dependencies
-  end
-
->>>>>>> 4ba3d0a1
   test "asset is fresh if its mtime is changed but its contents is the same" do
     filename = fixture_path('asset/test-POW.png')
 
