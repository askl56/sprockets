require "sprockets_test"

module AssetTests
  def self.test(name, &block)
    define_method("test_#{name.inspect}", &block)
  end

  test "id is a SHA1 String" do
    assert_kind_of String, @asset.id
    assert_match(/^[0-9a-f]{40}$/, @asset.id)
  end

  test "uri can find itself" do
    # assert_kind_of URI, @asset.uri
    assert_equal @asset, @env.find_asset_by_uri(@asset.uri)
  end

  test "mtime" do
    assert @asset.mtime
  end

  test "digest is source digest" do
    assert_equal Digest::SHA1.hexdigest(@asset.to_s), @asset.digest
  end

  test "length is source length" do
    assert_equal @asset.to_s.length, @asset.length
  end

  test "bytesize is source bytesize" do
    assert_equal @asset.to_s.bytesize, @asset.bytesize
  end

<<<<<<< HEAD
=======
  test "links are a Set" do
    assert_kind_of Set, @asset.links
  end

  test "dependencies are an Array" do
    assert_kind_of Array, @asset.dependencies
  end

  test "splat asset" do
    assert_kind_of Array, @asset.to_a
  end

  test "to_a body parts equals to_s" do
    source = ""
    @asset.to_a.each do |asset|
      source << asset.to_s
    end
    assert_equal @asset.to_s, source
  end

>>>>>>> e586dba6
  test "write to file" do
    target = fixture_path('asset/tmp.js')
    begin
      @asset.write_to(target)
      assert File.exist?(target)
      assert_equal @asset.mtime, File.mtime(target)
    ensure
      FileUtils.rm(target) if File.exist?(target)
      assert !File.exist?(target)
    end
  end

  test "write to gzipped file" do
    target = fixture_path('asset/tmp.js.gz')
    begin
      @asset.write_to(target)
      assert File.exist?(target)
      assert_equal @asset.mtime, File.mtime(target)
    ensure
      FileUtils.rm(target) if File.exist?(target)
      assert !File.exist?(target)
    end
  end
end

module FreshnessTests
  def self.test(name, &block)
    define_method("test_#{name.inspect}", &block)
  end

  test "modify asset contents" do
    filename = fixture_path('asset/test.js')

    sandbox filename do
      write(filename, "a;")
      asset      = asset('test.js')
      old_digest = asset.digest
      old_uri    = asset.uri
      assert_equal "a;\n", asset.to_s

      write(filename, "b;")
      asset = asset('test.js')
      refute_equal old_digest, asset.digest
      refute_equal old_uri, asset.uri
      assert_equal "b;\n", asset.to_s
    end
  end

  test "remove asset" do
    filename = fixture_path('asset/test.js')

    sandbox filename do
      write(filename, "a;")
      asset = asset('test.js')

      File.unlink(filename)

      refute asset('test.js')
    end
  end

  test "modify asset's dependency file" do
    main = fixture_path('asset/test-main.js.erb')
    dep  = fixture_path('asset/test-dep.js')

    sandbox main, dep do
      write(main, "//= depend_on test-dep\n<%= File.read('#{dep}') %>")
      write(dep, "a;")
      asset      = asset('test-main.js')
      old_digest = asset.digest
      old_uri    = asset.uri
      assert_equal "a;", asset.to_s

      write(dep, "b;")
      asset = asset('test-main.js')
      refute_equal old_digest, asset.digest
      refute_equal old_uri, asset.uri
      assert_equal "b;", asset.to_s
    end
  end

  test "remove asset's dependency file" do
    main = fixture_path('asset/test-main.js')
    dep  = fixture_path('asset/test-dep.js')

    sandbox main, dep do
      write(main, "//= depend_on test-dep\n")
      write(dep, "a;")
      asset = asset('test-main.js')

      File.unlink(dep)

      assert_raises(Sprockets::FileNotFound) do
        asset('test-main.js')
      end
    end
  end

  def write(filename, contents)
    if File.exist?(filename)
      File.open(filename, 'w') do |f|
        f.write(contents)
      end
      mtime = File.stat(filename).mtime.to_i + 1
      File.utime(mtime, mtime, filename)
    else
      File.open(filename, 'w') do |f|
        f.write(contents)
      end
    end
  end
end

class StaticAssetTest < Sprockets::TestCase
  def setup
    @env = Sprockets::Environment.new
    @env.append_path(fixture_path('asset'))
    @env.cache = {}

    @asset = @env['POW.png']
  end

  include AssetTests

  test "uri" do
    assert_equal "file://#{fixture_path('asset/POW.png')}?type=image/png&id=xxx",
      @asset.uri.to_s.sub(/id=\w+/, 'id=xxx')
  end

  test "logical path can find itself" do
    assert_equal @asset, @env[@asset.logical_path]
  end

  test "content type" do
    assert_equal "image/png", @asset.content_type
  end

  test "charset is nil" do
    assert_equal nil, @asset.charset
  end

  test "length" do
    assert_equal 42917, @asset.length
  end

  test "bytesize" do
    assert_equal 42917, @asset.bytesize
  end

  test "asset is fresh if its mtime is changed but its contents is the same" do
    filename = fixture_path('asset/test-POW.png')

    sandbox filename do
      File.open(filename, 'w') { |f| f.write "a" }
      asset = @env['test-POW.png']
      assert asset
      old_digest = asset.digest
      old_uri    = asset.uri

      File.open(filename, 'w') { |f| f.write "a" }
      mtime = Time.now + 1
      File.utime(mtime, mtime, filename)

      assert_equal old_digest, @env['test-POW.png'].digest
      assert_equal old_uri, @env['test-POW.png'].uri
    end
  end

  test "asset is stale when its contents has changed" do
    filename = fixture_path('asset/POW.png')

    sandbox filename do
      File.open(filename, 'w') { |f| f.write "a" }
      asset = @env['POW.png']
      assert asset
      old_digest = asset.digest
      old_uri    = asset.uri

      File.open(filename, 'w') { |f| f.write "b" }
      mtime = Time.now + 1
      File.utime(mtime, mtime, filename)

      refute_equal old_digest, @env['POW.png'].digest
      refute_equal old_uri, @env['POW.png'].uri
    end
  end

  test "asset is fresh if the file is removed" do
    filename = fixture_path('asset/POW.png')

    sandbox filename do
      File.open(filename, 'w') { |f| f.write "a" }
      asset = @env['POW.png']
      assert asset

      File.unlink(filename)

      refute @env['POW.png']
    end
  end
end

class ProcessedAssetTest < Sprockets::TestCase
  include FreshnessTests

  def setup
    @env = Sprockets::Environment.new
    @env.append_path(fixture_path('asset'))
    @env.cache = {}

    @asset = @env.find_asset('application.js', :bundle => false)
    @bundle = false
  end

  include AssetTests

  test "uri" do
    assert_equal "file://#{fixture_path('asset/application.js')}?type=application/javascript&skip_bundle&id=xxx",
      @asset.uri.to_s.sub(/id=\w+/, 'id=xxx')
  end

  test "logical path can find itself" do
    assert_equal @asset, @env.find_asset(@asset.logical_path, :bundle => false)
  end

  test "content type" do
    assert_equal "application/javascript", @asset.content_type
  end

  test "length" do
    assert_equal 69, @asset.length
  end

  test "charset is UTF-8" do
    assert_equal 'utf-8', @asset.charset
  end

  test "to_s" do
    assert_equal "\n\n\ndocument.on('dom:loaded', function() {\n  $('search').focus();\n});\n", @asset.to_s
  end

  test "each" do
    body = ""
    @asset.each { |part| body << part }
    assert_equal "\n\n\ndocument.on('dom:loaded', function() {\n  $('search').focus();\n});\n", body
  end

  def asset(logical_path)
    @env.find_asset(logical_path, :bundle => @bundle)
  end
end

class BundledAssetTest < Sprockets::TestCase
  include FreshnessTests

  def setup
    @env = Sprockets::Environment.new
    @env.append_path(fixture_path('asset'))
    @env.cache = {}

    @asset = @env['application.js']
    @bundle = true
  end

  include AssetTests

  test "uri" do
    assert_equal "file://#{fixture_path('asset/application.js')}?type=application/javascript&id=xxx",
      @asset.uri.to_s.sub(/id=\w+/, 'id=xxx')
  end

  test "logical path can find itself" do
    assert_equal @asset, @env[@asset.logical_path]
  end

  test "content type" do
    assert_equal "application/javascript", @asset.content_type
  end

  test "length" do
    assert_equal 159, @asset.length
  end

  test "charset is UTF-8" do
    assert_equal 'utf-8', @asset.charset
  end

  test "to_s" do
    assert_equal "var Project = {\n  find: function(id) {\n  }\n};\nvar Users = {\n  find: function(id) {\n  }\n};\n\n\n\ndocument.on('dom:loaded', function() {\n  $('search').focus();\n});\n", @asset.to_s
  end

  test "each" do
    body = ""
    @asset.each { |part| body << part }
    assert_equal "var Project = {\n  find: function(id) {\n  }\n};\nvar Users = {\n  find: function(id) {\n  }\n};\n\n\n\ndocument.on('dom:loaded', function() {\n  $('search').focus();\n});\n", body
  end

  test "asset is stale when one of its source files is modified" do
    main = fixture_path('asset/test-main.js')
    dep  = fixture_path('asset/test-dep.js')

    sandbox main, dep do
      File.open(main, 'w') { |f| f.write "//= require test-dep\n" }
      File.open(dep, 'w') { |f| f.write "a;" }
      asset = asset('test-main.js')
      old_digest = asset.digest
      old_uri    = asset.uri

      File.open(dep, 'w') { |f| f.write "b;" }
      mtime = Time.now + 1
      File.utime(mtime, mtime, dep)

      refute_equal old_digest, asset('test-main.js').digest
      refute_equal old_uri, asset('test-main.js').uri
    end
  end

  test "asset is stale when one of its asset dependencies is modified" do
    main = fixture_path('asset/test-main.js')
    dep  = fixture_path('asset/test-dep.js')

    sandbox main, dep do
      File.open(main, 'w') { |f| f.write "//= depend_on_asset test-dep\n" }
      File.open(dep, 'w') { |f| f.write "a;" }
      asset = asset('test-main.js')
      old_digest = asset.digest
      old_uri    = asset.uri

      File.open(dep, 'w') { |f| f.write "b;" }
      mtime = Time.now + 1
      File.utime(mtime, mtime, dep)

      asset = asset('test-main.js')
      assert_equal old_digest, asset.digest
      refute_equal old_uri, asset.uri
    end
  end

  test "asset is stale when one of its source files dependencies is modified" do
    a = fixture_path('asset/test-a.js')
    b = fixture_path('asset/test-b.js')
    c = fixture_path('asset/test-c.js')

    sandbox a, b, c do
      File.open(a, 'w') { |f| f.write "//= require test-b\n" }
      File.open(b, 'w') { |f| f.write "//= require test-c\n" }
      File.open(c, 'w') { |f| f.write "c;" }
      asset_a = asset('test-a.js')
      asset_b = asset('test-b.js')
      asset_c = asset('test-c.js')

      old_asset_a_digest = asset_a.digest
      old_asset_b_digest = asset_b.digest
      old_asset_c_digest = asset_c.digest
      old_asset_a_uri = asset_a.uri
      old_asset_b_uri = asset_b.uri
      old_asset_c_uri = asset_c.uri

      File.open(c, 'w') { |f| f.write "x;" }
      mtime = Time.now + 1
      File.utime(mtime, mtime, c)

      refute_equal old_asset_a_digest, asset('test-a.js').digest
      refute_equal old_asset_b_digest, asset('test-b.js').digest
      refute_equal old_asset_c_digest, asset('test-c.js').digest
      refute_equal old_asset_a_uri, asset('test-a.js').uri
      refute_equal old_asset_b_uri, asset('test-b.js').uri
      refute_equal old_asset_c_uri, asset('test-c.js').uri
    end
  end

  test "asset is stale when one of its dependency dependencies is modified" do
    a = fixture_path('asset/test-a.js')
    b = fixture_path('asset/test-b.js')
    c = fixture_path('asset/test-c.js')

    sandbox a, b, c do
      File.open(a, 'w') { |f| f.write "//= require test-b\n" }
      File.open(b, 'w') { |f| f.write "//= depend_on test-c\n" }
      File.open(c, 'w') { |f| f.write "c;" }
      asset_a = asset('test-a.js')
      asset_b = asset('test-b.js')
      asset_c = asset('test-c.js')

      old_asset_a_uri   = asset_a.uri
      old_asset_b_uri   = asset_b.uri
      old_asset_c_uri   = asset_c.uri

      File.open(c, 'w') { |f| f.write "x;" }
      mtime = Time.now + 1
      File.utime(mtime, mtime, c)

      refute_equal old_asset_a_uri, asset('test-a.js').uri
      refute_equal old_asset_b_uri, asset('test-b.js').uri
      refute_equal old_asset_c_uri, asset('test-c.js').uri
    end
  end

  test "asset is stale when one of its asset dependency dependencies is modified" do
    a = fixture_path('asset/test-a.js')
    b = fixture_path('asset/test-b.js')
    c = fixture_path('asset/test-c.js')

    sandbox a, b, c do
      File.open(a, 'w') { |f| f.write "//= depend_on_asset test-b\n" }
      File.open(b, 'w') { |f| f.write "//= depend_on_asset test-c\n" }
      File.open(c, 'w') { |f| f.write "c;" }
      asset_a = asset('test-a.js')
      asset_b = asset('test-b.js')
      asset_c = asset('test-c.js')

      old_asset_a_uri = asset_a.uri
      old_asset_b_uri = asset_b.uri
      old_asset_c_uri = asset_c.uri

      File.open(c, 'w') { |f| f.write "x;" }
      mtime = Time.now + 1
      File.utime(mtime, mtime, c)

      refute_equal old_asset_a_uri, asset('test-a.js').uri
      refute_equal old_asset_b_uri, asset('test-b.js').uri
      refute_equal old_asset_c_uri, asset('test-c.js').uri
    end
  end

  test "asset is stale when one of its linked assets is modified" do
    a = fixture_path('asset/test-a.js')
    b = fixture_path('asset/test-b.js')

    sandbox a, b do
      File.open(a, 'w') { |f| f.write "//= link test-b\n" }
      File.open(b, 'w') { |f| f.write "b;" }
      asset_a = asset('test-a.js')
      asset_b = asset('test-b.js')

      old_asset_a_uri = asset_a.uri
      old_asset_b_uri = asset_b.uri

      File.open(b, 'w') { |f| f.write "x;" }
      mtime = Time.now + 1
      File.utime(mtime, mtime, b)

      refute_equal old_asset_a_uri, asset('test-a.js').uri
      refute_equal old_asset_b_uri, asset('test-b.js').uri
    end
  end

  test "erb asset is stale when one of its linked assets is modified" do
    a = fixture_path('asset/test-a.js.erb')
    b = fixture_path('asset/test-b.js.erb')

    sandbox a, b do
      File.open(a, 'w') { |f| f.write "<% link_asset 'test-b' %>\n" }
      File.open(b, 'w') { |f| f.write "b;" }
      asset_a = asset('test-a.js')
      asset_b = asset('test-b.js')

      old_asset_a_uri = asset_a.uri
      old_asset_b_uri = asset_b.uri

      File.open(b, 'w') { |f| f.write "x;" }
      mtime = Time.now + 1
      File.utime(mtime, mtime, b)

      refute_equal old_asset_a_uri, asset('test-a.js').uri
      refute_equal old_asset_b_uri, asset('test-b.js').uri
    end
  end

  test "asset is stale if a file is added to its require directory" do
    asset = asset("tree/all_with_require_directory.js")
    assert asset
    old_uri = asset.uri

    dirname  = File.join(fixture_path("asset"), "tree/all")
    filename = File.join(dirname, "z.js")

    sandbox filename do
      File.open(filename, 'w') { |f| f.write "z" }
      mtime = Time.now + 1
      File.utime(mtime, mtime, dirname)

      refute_equal old_uri, asset("tree/all_with_require_directory.js").uri
    end
  end

  test "asset is stale if a file is added to its require tree" do
    asset = asset("tree/all_with_require_tree.js")
    assert asset
    old_uri = asset.uri

    dirname  = File.join(fixture_path("asset"), "tree/all/b/c")
    filename = File.join(dirname, "z.js")

    sandbox filename do
      File.open(filename, 'w') { |f| f.write "z" }
      mtime = Time.now + 1
      File.utime(mtime, mtime, dirname)

      refute_equal old_uri, asset("tree/all_with_require_tree.js").uri
    end
  end

  test "asset is stale if its declared dependency changes" do
    sprite = fixture_path('asset/sprite.css.erb')
    image  = fixture_path('asset/POW.png')

    sandbox sprite, image do
      asset = asset('sprite.css')
      assert asset
      old_uri = asset.uri

      File.open(image, 'w') { |f| f.write "(change)" }
      mtime = Time.now + 1
      File.utime(mtime, mtime, image)

      refute_equal old_uri, asset('sprite.css').uri
    end
  end

  test "asset if stale if once of its source files is removed" do
    main = fixture_path('asset/test-main.js')
    dep  = fixture_path('asset/test-dep.js')

    sandbox main, dep do
      File.open(main, 'w') { |f| f.write "//= require test-dep\n" }
      File.open(dep, 'w') { |f| f.write "a;" }
      assert asset('test-main.js')

      File.unlink(dep)

      assert_raises(Sprockets::FileNotFound) do
        asset('test-main.js')
      end
    end
  end

  test "mtime is based on required assets" do
    required_asset = fixture_path('asset/dependencies/b.js')

    sandbox required_asset do
      mtime = Time.now + 1
      File.utime mtime, mtime, required_asset
      assert_equal mtime.to_i, asset('required_assets.js').mtime.to_i
    end
  end

  test "mtime is based on dependency paths" do
    asset_dependency = fixture_path('asset/dependencies/b.js')

    sandbox asset_dependency do
      mtime = Time.now + 1
      File.utime mtime, mtime, asset_dependency
      assert_equal mtime.to_i, asset('dependency_paths.js').mtime.to_i
    end
  end

  test "requiring the same file multiple times has no effect" do
    assert_equal read("asset/project.js.erb")+"\n\n\n", asset("multiple.js").to_s
  end

  test "requiring a file of a different format raises an exception" do
    assert_raises Sprockets::FileNotFound do
      asset("mismatch.js")
    end
  end

  test "bundling joins files with blank line" do
    assert_equal "var Project = {\n  find: function(id) {\n  }\n};\nvar Users = {\n  find: function(id) {\n  }\n};\n\n\n\ndocument.on('dom:loaded', function() {\n  $('search').focus();\n});\n",
      asset("application.js").to_s
  end

  test "dependencies appear in the source before files that required them" do
    assert_match(/Project.+Users.+focus/m, asset("application.js").to_s)
  end

  test "processing a source file with no engine extensions" do
    assert_equal read("asset/users.js.erb"), asset("noengine.js").to_s
  end

  test "processing a source file with one engine extension" do
    assert_equal read("asset/users.js.erb"), asset("oneengine.js").to_s
  end

  test "processing a source file with multiple engine extensions" do
    assert_equal read("asset/users.js.erb"),  asset("multipleengine.js").to_s
  end

  test "processing a source file with unknown extensions" do
    assert_equal read("asset/users.js.erb") + "var jQuery;\n\n\n", asset("unknownexts.min.js").to_s
  end

  test "requiring a file with a relative path" do
    assert_equal read("asset/project.js.erb") + "\n",
      asset("relative/require.js").to_s
  end

  test "can't require files outside the load path" do
    assert !@env.paths.include?(fixture_path("default")), @env.paths.inspect

    assert_raises Sprockets::FileOutsidePaths do
      asset("relative/require_outside_path.js")
    end
  end

  test "can't require files in another load path" do
    @env.append_path(fixture_path("default"))
    assert @env.paths.include?(fixture_path("default")), @env.paths.inspect

    assert_raises Sprockets::FileOutsidePaths do
      asset("relative/require_other_load_path.js")
    end
  end

  test "can't require absolute files outside the load path" do
    assert_raises Sprockets::FileOutsidePaths do
      asset("absolute/require_outside_path.js").to_s
    end
  end

  test "require_directory requires all child files in alphabetical order" do
    assert_equal(
      "ok(\"b.js.erb\");\n",
      asset("tree/all_with_require_directory.js").to_s
    )
  end

  test "require_directory current directory includes self last" do
    assert_equal(
      "var Bar;\nvar Foo;\nvar App;\n",
      asset("tree/directory/application.js").to_s
    )
  end

  test "require_tree requires all descendant files in alphabetical order" do
    assert_equal(
      asset("tree/all_with_require.js").to_s,
      asset("tree/all_with_require_tree.js").to_s + "\n\n\n\n\n\n"
    )
  end

  test "require_tree without an argument defaults to the current directory" do
    assert_equal(
      "a();\nb();\n",
      asset("tree/without_argument/require_tree_without_argument.js").to_s
    )
  end

  test "require_tree with current directory includes self last" do
    assert_equal(
      "var Bar;\nvar Foo;\nvar App;\n",
      asset("tree/tree/application.js").to_s
    )
  end

  test "require_tree with a logical path argument raises an exception" do
    assert_raises(Sprockets::ArgumentError) do
      asset("tree/with_logical_path/require_tree_with_logical_path.js").to_s
    end
  end

  test "require_tree with a nonexistent path raises an exception" do
    assert_raises(Sprockets::ArgumentError) do
      asset("tree/with_logical_path/require_tree_with_nonexistent_path.js").to_s
    end
  end

  test "require_tree with a nonexistent absolute path raises an exception" do
    assert_raises(Sprockets::ArgumentError) do
      asset("absolute/require_nonexistent_path.js").to_s
    end
  end

  test "require_tree respects order of child dependencies" do
    assert_equal(
      "var c;\nvar b;\nvar a;\n\n",
      asset("tree/require_tree_alpha.js").to_s
    )
  end

  test "require_self inserts the current file's body at the specified point" do
    assert_equal "/* b.css */\n\nb { display: none }\n/*\n\n\n\n */\n\n\nbody {}\n.project {}\n", asset("require_self.css").to_s
  end

  test "multiple require_self directives raises and error" do
    assert_raises(Sprockets::ArgumentError) do
      asset("require_self_twice.css")
    end
  end

  test "linked asset depends on target asset" do
    assert asset = asset("require_manifest.js")
    assert_equal <<-EOS, asset.to_s

define("application.js", "application-2a1b4881cb06529a04bdc4703afe68358defcc5c.js")
define("application.css", "application-082e2256a61f471be1418c2585cfdd3c37b3f560.css")
define("POW.png", "POW-29cb842208672b7f65042744121b63d7f59783bf.png")
    EOS
    assert_equal [
      "file://#{fixture_path("asset/POW.png")}?type=image/png&id=xxx",
      "file://#{fixture_path("asset/application.css")}?type=text/css&id=xxx",
      "file://#{fixture_path("asset/application.js")}?type=application/javascript&id=xxx"
    ], asset.links.to_a.map { |uri| uri.sub(/id=\w+/, 'id=xxx') }.sort
  end

  test "directive linked asset depends on target asset" do
    assert asset = asset("require_manifest2.js")
    assert_equal <<-EOS, asset.to_s




define("application.js", "application-2a1b4881cb06529a04bdc4703afe68358defcc5c.js")
define("application.css", "application-082e2256a61f471be1418c2585cfdd3c37b3f560.css")
define("POW.png", "POW-29cb842208672b7f65042744121b63d7f59783bf.png")
    EOS

    assert_equal [
      "file://#{fixture_path("asset/POW.png")}?type=image/png&id=xxx",
      "file://#{fixture_path("asset/application.css")}?type=text/css&id=xxx",
      "file://#{fixture_path("asset/application.js")}?type=application/javascript&id=xxx"
    ], asset.links.to_a.map { |uri| uri.sub(/id=\w+/, 'id=xxx') }.sort
  end

  test "stub single dependency" do
    assert_equal "var jQuery.UI = {};\n\n\n", asset("stub/skip_jquery").to_s
  end

  test "stub dependency tree" do
    assert_equal "var Foo = {};\n\n\n\n", asset("stub/application").to_s
  end

  test "resolves circular requires" do
    assert_equal "var A;\nvar C;\nvar B;\n",
      asset("circle/a.js").to_s
    assert_equal "var B;\nvar A;\nvar C;\n",
      asset("circle/b.js").to_s
    assert_equal "var C;\nvar B;\nvar A;\n",
      asset("circle/c.js").to_s
  end

  test "unknown directives are ignored" do
    assert_equal "var Project = {\n  find: function(id) {\n  }\n};\n\n//\n// = Foo\n//\n// == Examples\n//\n// Foo.bar()\n// => \"baz\"\nvar Foo;\n",
      asset("unknown_directives.js").to_s
  end

  test "__FILE__ is properly set in templates" do
    assert_equal %(var filename = "#{fixture_path("asset/filename.js.erb")}";\n),
      asset("filename.js").to_s
  end

  test "asset inherits the format extension and content type of the original file" do
    asset = asset("project.js")
    assert_equal "application/javascript", asset.content_type
  end

  test "asset falls back to engines default mime type" do
    asset = asset("default_mime_type.js")
    assert_equal "application/javascript", asset.content_type
  end

  test "asset is a rack response body" do
    body = ""
    asset("project.js").each { |part| body += part }
    assert_equal asset("project.js").to_s, body
  end

  test "asset length is source length with unicode characters" do
    assert_equal 8, asset("unicode.js").length
  end

  test "asset length is source bytesize with unicode characters" do
    assert_equal 8, asset("unicode.js").bytesize
  end

  test "asset digest" do
    assert asset("project.js").digest
  end

  test "asset digest path" do
    assert_match(/project-\w+\.js/, asset("project.js").digest_path)
  end

  test "multiple charset defintions are stripped from css bundle" do
    assert_equal "\n.foo {}\n\n.bar {}\n\n\n", asset("charset.css").to_s
  end

  test "appends missing semicolons" do
    assert_equal "var Bar\n;\n\n(function() {\n  var Foo\n})\n",
      asset("semicolons.js").to_s
  end

  test "should not fail if home is not set in environment" do
    begin
      home, ENV["HOME"] = ENV["HOME"], nil
      env = Sprockets::Environment.new
      env.append_path(fixture_path('asset'))
      env['application.js']
    rescue Exception
      flunk
    ensure
      ENV["HOME"] = home
    end
  end

  def asset(logical_path)
    @env.find_asset(logical_path, :bundle => @bundle)
  end

  def read(logical_path)
    File.read(fixture_path(logical_path))
  end
end

class AssetLogicalPathTest < Sprockets::TestCase
  def setup
    @env = Sprockets::Environment.new
    @env.append_path(fixture_path('paths'))
  end

  test "logical path" do
    assert_equal "empty", logical_path("empty")

    assert_equal "application.js", logical_path("application.js")
    assert_equal "application.css", logical_path("application.css")

    assert_equal "application.js", logical_path("application.js.erb")
    assert_equal "application.js", logical_path("application.js.coffee")
    assert_equal "application.css", logical_path("application.css.scss")
    assert_equal "project.js", logical_path("project.js.coffee.erb")

    assert_equal "store.css", logical_path("store.css.erb")
    assert_equal "store.foo", logical_path("store.foo")
    assert_equal "files.txt", logical_path("files.erb")

    assert_equal "application.js", logical_path("application.coffee")
    assert_equal "application.css", logical_path("application.scss")
    assert_equal "hello.js", logical_path("hello.jst.ejs")

    assert_equal "bower/main.js", logical_path("bower/main.js")
    assert_equal "bower/bower.json", logical_path("bower/bower.json")

    assert_equal "coffee.js", logical_path("coffee/index.js")
    assert_equal "coffee/foo.js", logical_path("coffee/foo.coffee")

    assert_equal "jquery.js", logical_path("jquery.js")
    assert_equal "jquery.min.js", logical_path("jquery.min.js")
    assert_equal "jquery.csv.js", logical_path("jquery.csv.js")
    assert_equal "jquery.csv.min.js", logical_path("jquery.csv.min.js")
    assert_equal "jquery.foo.min.js", logical_path("jquery.foo.min.js")
    assert_equal "jquery.tmpl.js", logical_path("jquery.tmpl.js")
    assert_equal "jquery.tmpl.min.js", logical_path("jquery.tmpl.min.js")
    assert_equal "jquery.ext.js", logical_path("jquery.ext/index.js")
    assert_equal "jquery.ext/form.js", logical_path("jquery.ext/form.js")
    assert_equal "jquery-coffee.min.js", logical_path("jquery-coffee.min.coffee")
    assert_equal "jquery-custom.min.js", logical_path("jquery-custom.min.js.erb")
    assert_equal "jquery.js.min", logical_path("jquery.js.min")

    assert_equal "all.coffee/plain.js", logical_path("all.coffee/plain.js")
    assert_equal "all.coffee/hot.js", logical_path("all.coffee/hot.coffee")
    assert_equal "all.coffee.js", logical_path("all.coffee/index.coffee")

    assert_equal "foo-ng.js", logical_path("foo-ng.ngt")
    assert_equal "bar-ng.js", logical_path("bar-ng.ngt.haml")
    assert_equal "baz-ng.js", logical_path("baz-ng.js.ngt")

    assert_equal "sprite.css.embed", logical_path("sprite.css.embed")
    assert_equal "traceur.js", logical_path("traceur.es6")
    assert_equal "traceur.js", logical_path("traceur.js.es6")
  end

  def logical_path(path)
    filename = fixture_path("paths/#{path}")
    assert File.exist?(filename), "#{filename} does not exist"
    silence_warnings do
      assert asset = @env.find_asset(filename), "couldn't find asset: #{filename}"
      asset.logical_path
    end
  end
end

class AssetContentTypeTest < Sprockets::TestCase
  def setup
    @env = Sprockets::Environment.new
    @env.append_path(fixture_path('paths'))
  end

  test "content type" do
    assert_equal nil, content_type("empty")

    assert_equal "application/javascript", content_type("application.js")
    assert_equal "text/css", content_type("application.css")

    assert_equal "application/javascript", content_type("application.js.erb")
    assert_equal "application/javascript", content_type("application.js.coffee")
    assert_equal "text/css", content_type("application.css.scss")
    assert_equal "application/javascript", content_type("project.js.coffee.erb")

    assert_equal "text/css", content_type("store.css.erb")
    assert_equal "text/plain", content_type("files.erb")
    assert_equal nil, content_type("store.foo")

    assert_equal "application/javascript", content_type("application.coffee")
    assert_equal "text/css", content_type("application.scss")
    assert_equal "application/javascript", content_type("hello.jst.ejs")

    assert_equal "application/javascript", content_type("bower/main.js")
    assert_equal "application/json", content_type("bower/bower.json")

    assert_equal "application/javascript", content_type("coffee/index.js")
    assert_equal "application/javascript", content_type("coffee/foo.coffee")

    assert_equal "application/javascript", content_type("jquery.js")
    assert_equal "application/javascript", content_type("jquery.min.js")
    assert_equal "application/javascript", content_type("jquery.csv.js")
    assert_equal "application/javascript", content_type("jquery.csv.min.js")
    assert_equal "application/javascript", content_type("jquery.foo.min.js")
    assert_equal "application/javascript", content_type("jquery.tmpl.js")
    assert_equal "application/javascript", content_type("jquery.tmpl.min.js")
    assert_equal "application/javascript", content_type("jquery.ext/index.js")
    assert_equal "application/javascript", content_type("jquery.ext/form.js")
    assert_equal "application/javascript", content_type("jquery-coffee.min.coffee")
    assert_equal "application/javascript", content_type("jquery-custom.min.js.erb")
    assert_equal nil, content_type("jquery.js.min")

    assert_equal "application/javascript", content_type("all.coffee/plain.js")
    assert_equal "application/javascript", content_type("all.coffee/hot.coffee")
    assert_equal "application/javascript", content_type("all.coffee/index.coffee")

    assert_equal "application/javascript", content_type("foo-ng.ngt")
    assert_equal "application/javascript", content_type("bar-ng.ngt.haml")
    assert_equal "application/javascript", content_type("baz-ng.js.ngt")

    assert_equal nil, content_type("sprite.css.embed")

    assert_equal "application/javascript", content_type("traceur.es6")
    assert_equal "application/javascript", content_type("traceur.js.es6")
  end

  def content_type(path)
    filename = fixture_path("paths/#{path}")
    assert File.exist?(filename), "#{filename} does not exist"
    silence_warnings do
      assert asset = @env.find_asset(filename), "couldn't find asset: #{filename}"
      asset.content_type
    end
  end
end<|MERGE_RESOLUTION|>--- conflicted
+++ resolved
@@ -31,29 +31,10 @@
     assert_equal @asset.to_s.bytesize, @asset.bytesize
   end
 
-<<<<<<< HEAD
-=======
   test "links are a Set" do
     assert_kind_of Set, @asset.links
   end
 
-  test "dependencies are an Array" do
-    assert_kind_of Array, @asset.dependencies
-  end
-
-  test "splat asset" do
-    assert_kind_of Array, @asset.to_a
-  end
-
-  test "to_a body parts equals to_s" do
-    source = ""
-    @asset.to_a.each do |asset|
-      source << asset.to_s
-    end
-    assert_equal @asset.to_s, source
-  end
-
->>>>>>> e586dba6
   test "write to file" do
     target = fixture_path('asset/tmp.js')
     begin
