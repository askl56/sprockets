require "sprockets_test"

module AssetTests
  def self.test(name, &block)
    define_method("test_#{name.inspect}", &block)
  end

  test "pathname is a Pathname that exists" do
    assert_kind_of Pathname, @asset.pathname
    assert @asset.pathname.exist?
  end

  test "mtime" do
    assert @asset.mtime
  end

  test "digest is source digest" do
    assert_equal Digest::SHA1.hexdigest(@asset.to_s), @asset.digest
  end

  test "length is source length" do
    assert_equal @asset.to_s.length, @asset.length
  end

  test "bytesize is source bytesize" do
    assert_equal @asset.to_s.bytesize, @asset.bytesize
  end

  test "splat asset" do
    assert_kind_of Array, @asset.to_a
  end

  test "to_a body parts equals to_s" do
    source = ""
    @asset.to_a.each do |asset|
      source << asset.to_s
    end
    assert_equal @asset.to_s, source
  end

  test "write to file" do
    target = fixture_path('asset/tmp.js')
    begin
      @asset.write_to(target)
      assert File.exist?(target)
      assert_equal @asset.mtime, File.mtime(target)
    ensure
      FileUtils.rm(target) if File.exist?(target)
      assert !File.exist?(target)
    end
  end

  test "write to gzipped file" do
    target = fixture_path('asset/tmp.js.gz')
    begin
      @asset.write_to(target)
      assert File.exist?(target)
      assert_equal @asset.mtime, File.mtime(target)
    ensure
      FileUtils.rm(target) if File.exist?(target)
      assert !File.exist?(target)
    end
  end
end

module FreshnessTests
  def self.test(name, &block)
    define_method("test_#{name.inspect}", &block)
  end

  test "modify asset contents" do
    filename = fixture_path('asset/test.js')

    sandbox filename do
      write(filename, "a;")
      asset      = asset('test.js')
      old_digest = asset.digest
      old_mtime  = asset.mtime
      assert_equal "a;\n", asset.to_s

      write(filename, "b;")
      asset = asset('test.js')
      refute_equal old_digest, asset.digest
      refute_equal old_mtime, asset.mtime
      assert_equal "b;\n", asset.to_s
    end
  end

  test "remove asset" do
    filename = fixture_path('asset/test.js')

    sandbox filename do
      write(filename, "a;")
      asset = asset('test.js')

      File.unlink(filename)

      refute asset('test.js')
    end
  end

  test "modify asset's dependency file" do
    main = fixture_path('asset/test-main.js.erb')
    dep  = fixture_path('asset/test-dep.js')

    sandbox main, dep do
      write(main, "//= depend_on test-dep\n<%= File.read('#{dep}') %>")
      write(dep, "a;")
      asset      = asset('test-main.js')
      old_mtime  = asset.mtime
      old_digest = asset.digest
      assert_equal "a;", asset.to_s

      write(dep, "b;")
      asset = asset('test-main.js')
      refute_equal old_mtime, asset.mtime
      refute_equal old_digest, asset.digest
      assert_equal "b;", asset.to_s
    end
  end

  test "remove asset's dependency file" do
    main = fixture_path('asset/test-main.js')
    dep  = fixture_path('asset/test-dep.js')

    sandbox main, dep do
      write(main, "//= depend_on test-dep\n")
      write(dep, "a;")
      asset = asset('test-main.js')

      File.unlink(dep)

      assert_raises(Sprockets::FileNotFound) do
        asset('test-main.js')
      end
    end
  end

  def write(filename, contents)
    if File.exist?(filename)
      File.open(filename, 'w') do |f|
        f.write(contents)
      end
      mtime = File.stat(filename).mtime.to_i + 1
      File.utime(mtime, mtime, filename)
    else
      File.open(filename, 'w') do |f|
        f.write(contents)
      end
    end
  end
end

class StaticAssetTest < Sprockets::TestCase
  def setup
    @env = Sprockets::Environment.new
    @env.append_path(fixture_path('asset'))
    @env.cache = {}

    @asset = @env['POW.png']
  end

  include AssetTests

  test "logical path can find itself" do
    assert_equal @asset, @env[@asset.logical_path]
  end

  test "content type" do
    assert_equal "image/png", @asset.content_type
  end

  test "charset is nil" do
    assert_equal nil, @asset.charset
  end

  test "length" do
    assert_equal 42917, @asset.length
  end

  test "bytesize" do
    assert_equal 42917, @asset.bytesize
  end

  test "splat" do
    assert_equal [@asset], @asset.to_a
  end

  test "asset is fresh if its mtime is changed but its contents is the same" do
    filename = fixture_path('asset/test-POW.png')

    sandbox filename do
      File.open(filename, 'w') { |f| f.write "a" }
      asset = @env['test-POW.png']
      assert asset
      old_mtime = asset.mtime
      old_digest = asset.digest

      File.open(filename, 'w') { |f| f.write "a" }
      mtime = Time.now + 1
      File.utime(mtime, mtime, filename)

      assert_equal old_mtime, @env['test-POW.png'].mtime
      assert_equal old_digest, @env['test-POW.png'].digest
    end
  end

  test "asset is stale when its contents has changed" do
    filename = fixture_path('asset/POW.png')

    sandbox filename do
      File.open(filename, 'w') { |f| f.write "a" }
      asset = @env['POW.png']
      assert asset
      old_mtime = asset.mtime
      old_digest = asset.digest

      File.open(filename, 'w') { |f| f.write "b" }
      mtime = Time.now + 1
      File.utime(mtime, mtime, filename)

      refute_equal old_mtime, @env['POW.png'].mtime
      refute_equal old_digest, @env['POW.png'].digest
    end
  end

  test "asset is fresh if the file is removed" do
    filename = fixture_path('asset/POW.png')

    sandbox filename do
      File.open(filename, 'w') { |f| f.write "a" }
      asset = @env['POW.png']
      assert asset

      File.unlink(filename)

      refute @env['POW.png']
    end
  end
end

class ProcessedAssetTest < Sprockets::TestCase
  include FreshnessTests

  def setup
    @env = Sprockets::Environment.new
    @env.append_path(fixture_path('asset'))
    @env.cache = {}

    @asset = @env.find_asset('application.js', :bundle => false)
    @bundle = false
  end

  include AssetTests

  test "logical path can find itself" do
    assert_equal @asset, @env.find_asset(@asset.logical_path, :bundle => false)
  end

  test "content type" do
    assert_equal "application/javascript", @asset.content_type
  end

  test "length" do
    assert_equal 69, @asset.length
  end

  test "charset is UTF-8" do
    assert_equal 'utf-8', @asset.charset
  end

  test "splat" do
    assert_equal [@asset], @asset.to_a
  end

  test "to_s" do
    assert_equal "\n\n\ndocument.on('dom:loaded', function() {\n  $('search').focus();\n});\n", @asset.to_s
  end

  test "each" do
    body = ""
    @asset.each { |part| body << part }
    assert_equal "\n\n\ndocument.on('dom:loaded', function() {\n  $('search').focus();\n});\n", body
  end

  test "to_a" do
    body = ""
    @asset.to_a.each do |asset|
      body << asset.to_s
    end
    assert_equal "\n\n\ndocument.on('dom:loaded', function() {\n  $('search').focus();\n});\n", body
  end

  def asset(logical_path)
    @env.find_asset(logical_path, :bundle => @bundle)
  end
end

class BundledAssetTest < Sprockets::TestCase
  include FreshnessTests

  def setup
    @env = Sprockets::Environment.new
    @env.append_path(fixture_path('asset'))
    @env.cache = {}

    @asset = @env['application.js']
    @bundle = true
  end

  include AssetTests

  test "logical path can find itself" do
    assert_equal @asset, @env[@asset.logical_path]
  end

  test "content type" do
    assert_equal "application/javascript", @asset.content_type
  end

  test "length" do
    assert_equal 159, @asset.length
  end

  test "charset is UTF-8" do
    assert_equal 'utf-8', @asset.charset
  end

  test "to_s" do
    assert_equal "var Project = {\n  find: function(id) {\n  }\n};\nvar Users = {\n  find: function(id) {\n  }\n};\n\n\n\ndocument.on('dom:loaded', function() {\n  $('search').focus();\n});\n", @asset.to_s
  end

  test "each" do
    body = ""
    @asset.each { |part| body << part }
    assert_equal "var Project = {\n  find: function(id) {\n  }\n};\nvar Users = {\n  find: function(id) {\n  }\n};\n\n\n\ndocument.on('dom:loaded', function() {\n  $('search').focus();\n});\n", body
  end

  test "asset is stale when one of its source files is modified" do
    main = fixture_path('asset/test-main.js')
    dep  = fixture_path('asset/test-dep.js')

    sandbox main, dep do
      File.open(main, 'w') { |f| f.write "//= require test-dep\n" }
      File.open(dep, 'w') { |f| f.write "a;" }
      asset = asset('test-main.js')
      old_digest = asset.digest

      File.open(dep, 'w') { |f| f.write "b;" }
      mtime = Time.now + 1
      File.utime(mtime, mtime, dep)

      refute_equal old_digest, asset('test-main.js').digest
    end
  end

  test "asset is stale when one of its asset dependencies is modified" do
    main = fixture_path('asset/test-main.js')
    dep  = fixture_path('asset/test-dep.js')

    sandbox main, dep do
      File.open(main, 'w') { |f| f.write "//= depend_on_asset test-dep\n" }
      File.open(dep, 'w') { |f| f.write "a;" }
      asset = asset('test-main.js')
      old_mtime = asset.mtime
      old_digest = asset.digest

      File.open(dep, 'w') { |f| f.write "b;" }
      mtime = Time.now + 1
      File.utime(mtime, mtime, dep)

      asset = asset('test-main.js')
      refute_equal old_mtime, asset.mtime
      assert_equal old_digest, asset.digest
    end
  end

  test "asset is stale when one of its source files dependencies is modified" do
    a = fixture_path('asset/test-a.js')
    b = fixture_path('asset/test-b.js')
    c = fixture_path('asset/test-c.js')

    sandbox a, b, c do
      File.open(a, 'w') { |f| f.write "//= require test-b\n" }
      File.open(b, 'w') { |f| f.write "//= require test-c\n" }
      File.open(c, 'w') { |f| f.write "c;" }
      asset_a = asset('test-a.js')
      asset_b = asset('test-b.js')
      asset_c = asset('test-c.js')

      old_asset_a_digest = asset_a.digest
      old_asset_b_digest = asset_b.digest
      old_asset_c_digest = asset_c.digest

      File.open(c, 'w') { |f| f.write "x;" }
      mtime = Time.now + 1
      File.utime(mtime, mtime, c)

      refute_equal old_asset_a_digest, asset('test-a.js').digest
      refute_equal old_asset_b_digest, asset('test-b.js').digest
      refute_equal old_asset_c_digest, asset('test-c.js').digest
    end
  end

  test "asset is stale when one of its dependency dependencies is modified" do
    a = fixture_path('asset/test-a.js')
    b = fixture_path('asset/test-b.js')
    c = fixture_path('asset/test-c.js')

    sandbox a, b, c do
      File.open(a, 'w') { |f| f.write "//= require test-b\n" }
      File.open(b, 'w') { |f| f.write "//= depend_on test-c\n" }
      File.open(c, 'w') { |f| f.write "c;" }
      asset_a = asset('test-a.js')
      asset_b = asset('test-b.js')
      asset_c = asset('test-c.js')

      old_asset_a_mtime = asset_a.mtime
      old_asset_b_mtime = asset_b.mtime
      old_asset_c_mtime = asset_c.mtime

      File.open(c, 'w') { |f| f.write "x;" }
      mtime = Time.now + 1
      File.utime(mtime, mtime, c)

      refute_equal old_asset_a_mtime, asset('test-a.js').mtime
      refute_equal old_asset_b_mtime, asset('test-b.js').mtime
      refute_equal old_asset_c_mtime, asset('test-c.js').mtime
    end
  end

  test "asset is stale when one of its asset dependency dependencies is modified" do
    a = fixture_path('asset/test-a.js')
    b = fixture_path('asset/test-b.js')
    c = fixture_path('asset/test-c.js')

    sandbox a, b, c do
      File.open(a, 'w') { |f| f.write "//= depend_on_asset test-b\n" }
      File.open(b, 'w') { |f| f.write "//= depend_on_asset test-c\n" }
      File.open(c, 'w') { |f| f.write "c;" }
      asset_a = asset('test-a.js')
      asset_b = asset('test-b.js')
      asset_c = asset('test-c.js')

      old_asset_a_mtime = asset_a.mtime
      old_asset_b_mtime = asset_b.mtime
      old_asset_c_mtime = asset_c.mtime

      File.open(c, 'w') { |f| f.write "x;" }
      mtime = Time.now + 1
      File.utime(mtime, mtime, c)

      refute_equal old_asset_a_mtime, asset('test-a.js').mtime
      refute_equal old_asset_b_mtime, asset('test-b.js').mtime
      refute_equal old_asset_c_mtime, asset('test-c.js').mtime
    end
  end

  test "asset is stale if a file is added to its require directory" do
    asset = asset("tree/all_with_require_directory.js")
    assert asset
    old_mtime = asset.mtime

    dirname  = File.join(fixture_path("asset"), "tree/all")
    filename = File.join(dirname, "z.js")

    sandbox filename do
      File.open(filename, 'w') { |f| f.write "z" }
      mtime = Time.now + 1
      File.utime(mtime, mtime, dirname)

      refute_equal old_mtime, asset("tree/all_with_require_directory.js").mtime
    end
  end

  test "asset is stale if a file is added to its require tree" do
    asset = asset("tree/all_with_require_tree.js")
    assert asset
    old_mtime = asset.mtime

    dirname  = File.join(fixture_path("asset"), "tree/all/b/c")
    filename = File.join(dirname, "z.js")

    sandbox filename do
      File.open(filename, 'w') { |f| f.write "z" }
      mtime = Time.now + 1
      File.utime(mtime, mtime, dirname)

      refute_equal old_mtime, asset("tree/all_with_require_tree.js").mtime
    end
  end

  test "asset is stale if its declared dependency changes" do
    sprite = fixture_path('asset/sprite.css.erb')
    image  = fixture_path('asset/POW.png')

    sandbox sprite, image do
      asset = asset('sprite.css')
      assert asset
      old_mtime = asset.mtime

      File.open(image, 'w') { |f| f.write "(change)" }
      mtime = Time.now + 1
      File.utime(mtime, mtime, image)

      refute_equal old_mtime, asset('sprite.css').mtime
    end
  end

  test "asset if stale if once of its source files is removed" do
    main = fixture_path('asset/test-main.js')
    dep  = fixture_path('asset/test-dep.js')

    sandbox main, dep do
      File.open(main, 'w') { |f| f.write "//= require test-dep\n" }
      File.open(dep, 'w') { |f| f.write "a;" }
      assert asset('test-main.js')

      File.unlink(dep)

      assert_raises(Sprockets::FileNotFound) do
        asset('test-main.js')
      end
    end
  end

  test "mtime is based on required assets" do
    required_asset = fixture_path('asset/dependencies/b.js')

    sandbox required_asset do
      mtime = Time.now + 1
      File.utime mtime, mtime, required_asset
      assert_equal mtime.to_i, asset('required_assets.js').mtime.to_i
    end
  end

  test "mtime is based on dependency paths" do
    asset_dependency = fixture_path('asset/dependencies/b.js')

    sandbox asset_dependency do
      mtime = Time.now + 1
      File.utime mtime, mtime, asset_dependency
      assert_equal mtime.to_i, asset('dependency_paths.js').mtime.to_i
    end
  end

  test "requiring the same file multiple times has no effect" do
    assert_equal read("asset/project.js.erb")+"\n\n\n", asset("multiple.js").to_s
  end

  test "requiring a file of a different format raises an exception" do
    assert_raises Sprockets::FileNotFound do
      asset("mismatch.js")
    end
  end

  test "source paths" do
    assert_equal ["project-729a810640240adfd653c3d958890cfc4ec0ea84.js"],
      asset("project.js").source_paths
    assert_equal ["project-729a810640240adfd653c3d958890cfc4ec0ea84.js",
                  "users-08ae3439d6c8fe911445a2fb6e07ee1dc12ca599.js",
                  "application-b5df367abb741cac6526b05a726e9e8d7bd863d2.js"],
      asset("application.js").source_paths
  end

  test "splatted asset includes itself" do
    assert_equal [fixture_path("asset/project.js.erb")], asset("project.js").to_a.map(&:filename)
  end

  test "splatted asset with child dependencies" do
    assert_equal [fixture_path("asset/project.js.erb"), fixture_path("asset/users.js.erb"), fixture_path("asset/application.js")],
      asset("application.js").to_a.map(&:filename)
  end

  test "bundling joins files with blank line" do
    assert_equal "var Project = {\n  find: function(id) {\n  }\n};\nvar Users = {\n  find: function(id) {\n  }\n};\n\n\n\ndocument.on('dom:loaded', function() {\n  $('search').focus();\n});\n",
      asset("application.js").to_s
  end

  test "dependencies appear in the source before files that required them" do
    assert_match(/Project.+Users.+focus/m, asset("application.js").to_s)
  end

  test "processing a source file with no engine extensions" do
    assert_equal read("asset/users.js.erb"), asset("noengine.js").to_s
  end

  test "processing a source file with one engine extension" do
    assert_equal read("asset/users.js.erb"), asset("oneengine.js").to_s
  end

  test "processing a source file with multiple engine extensions" do
    assert_equal read("asset/users.js.erb"),  asset("multipleengine.js").to_s
  end

  test "processing a source file with unknown extensions" do
    assert_equal read("asset/users.js.erb") + "var jQuery;\n\n\n", asset("unknownexts.min.js").to_s
  end

  test "requiring a file with a relative path" do
    assert_equal read("asset/project.js.erb") + "\n",
      asset("relative/require.js").to_s
  end

  test "can't require files outside the load path" do
    assert !@env.paths.include?(fixture_path("default")), @env.paths.inspect

    assert_raises Sprockets::FileOutsidePaths do
      asset("relative/require_outside_path.js")
    end
  end

  test "can't require files in another load path" do
    @env.append_path(fixture_path("default"))
    assert @env.paths.include?(fixture_path("default")), @env.paths.inspect

    assert_raises Sprockets::FileOutsidePaths do
      asset("relative/require_other_load_path.js")
    end
  end

  test "can't require absolute files outside the load path" do
    assert_raises Sprockets::FileOutsidePaths do
      asset("absolute/require_outside_path.js").to_s
    end
  end

  test "require_directory requires all child files in alphabetical order" do
    assert_equal(
      "ok(\"b.js.erb\");\n",
      asset("tree/all_with_require_directory.js").to_s
    )
  end

  test "require_directory current directory includes self last" do
    assert_equal(
      "var Bar;\nvar Foo;\nvar App;\n",
      asset("tree/directory/application.js").to_s
    )
  end

  test "require_tree requires all descendant files in alphabetical order" do
    assert_equal(
      asset("tree/all_with_require.js").to_s,
      asset("tree/all_with_require_tree.js").to_s + "\n\n\n\n\n\n"
    )
  end

  test "require_tree without an argument defaults to the current directory" do
    assert_equal(
      "a();\nb();\n",
      asset("tree/without_argument/require_tree_without_argument.js").to_s
    )
  end

  test "require_tree with current directory includes self last" do
    assert_equal(
      "var Bar;\nvar Foo;\nvar App;\n",
      asset("tree/tree/application.js").to_s
    )
  end

  test "require_tree with a logical path argument raises an exception" do
    assert_raises(Sprockets::ArgumentError) do
      asset("tree/with_logical_path/require_tree_with_logical_path.js").to_s
    end
  end

  test "require_tree with a nonexistent path raises an exception" do
    assert_raises(Sprockets::ArgumentError) do
      asset("tree/with_logical_path/require_tree_with_nonexistent_path.js").to_s
    end
  end

  test "require_tree with a nonexistent absolute path raises an exception" do
    assert_raises(Sprockets::ArgumentError) do
      asset("absolute/require_nonexistent_path.js").to_s
    end
  end

  test "require_tree respects order of child dependencies" do
    assert_equal(
      "var c;\nvar b;\nvar a;\n\n",
      asset("tree/require_tree_alpha.js").to_s
    )
  end

  test "require_self inserts the current file's body at the specified point" do
    assert_equal "/* b.css */\n\nb { display: none }\n/*\n\n\n\n */\n\n\nbody {}\n.project {}\n", asset("require_self.css").to_s
  end

  test "multiple require_self directives raises and error" do
    assert_raises(Sprockets::ArgumentError) do
      asset("require_self_twice.css")
    end
  end

  test "stub single dependency" do
    assert_equal "var jQuery.UI = {};\n\n\n", asset("stub/skip_jquery").to_s
  end

  test "stub dependency tree" do
    assert_equal "var Foo = {};\n\n\n\n", asset("stub/application").to_s
  end

  test "resolves circular requires" do
    assert_equal "var A;\nvar C;\nvar B;\n",
      asset("circle/a.js").to_s
    assert_equal "var B;\nvar A;\nvar C;\n",
      asset("circle/b.js").to_s
    assert_equal "var C;\nvar B;\nvar A;\n",
      asset("circle/c.js").to_s
  end

  test "unknown directives are ignored" do
    assert_equal "var Project = {\n  find: function(id) {\n  }\n};\n\n//\n// = Foo\n//\n// == Examples\n//\n// Foo.bar()\n// => \"baz\"\nvar Foo;\n",
      asset("unknown_directives.js").to_s
  end

  test "__FILE__ is properly set in templates" do
    assert_equal %(var filename = "#{fixture_path("asset/filename.js.erb")}";\n),
      asset("filename.js").to_s
  end

  test "asset inherits the format extension and content type of the original file" do
    asset = asset("project.js")
    assert_equal "application/javascript", asset.content_type
  end

  test "asset falls back to engines default mime type" do
    asset = asset("default_mime_type.js")
    assert_equal "application/javascript", asset.content_type
  end

  test "asset is a rack response body" do
    body = ""
    asset("project.js").each { |part| body += part }
    assert_equal asset("project.js").to_s, body
  end

  test "asset length is source length with unicode characters" do
    assert_equal 8, asset("unicode.js").length
  end

  test "asset length is source bytesize with unicode characters" do
    assert_equal 8, asset("unicode.js").bytesize
  end

  test "asset digest" do
    assert asset("project.js").digest
  end

  test "asset digest path" do
    assert_match(/project-\w+\.js/, asset("project.js").digest_path)
  end

  test "multiple charset defintions are stripped from css bundle" do
    assert_equal "\n.foo {}\n\n.bar {}\n\n\n", asset("charset.css").to_s
  end

  test "appends missing semicolons" do
    assert_equal "var Bar\n;\n\n(function() {\n  var Foo\n})\n;\n",
      asset("semicolons.js").to_s
  end

  test "should not fail if home is not set in environment" do
    begin
      home, ENV["HOME"] = ENV["HOME"], nil
      env = Sprockets::Environment.new
      env.append_path(fixture_path('asset'))
      env['application.js']
    rescue Exception
      flunk
    ensure
      ENV["HOME"] = home
    end
  end

  def asset(logical_path)
    @env.find_asset(logical_path, :bundle => @bundle)
  end

  def read(logical_path)
    File.read(fixture_path(logical_path))
  end
end

class AssetLogicalPathTest < Sprockets::TestCase
  def setup
    @env = Sprockets::Environment.new
    @env.append_path(fixture_path('paths'))
  end

  test "logical path" do
    assert_equal "empty", logical_path("empty")

    assert_equal "application.js", logical_path("application.js")
    assert_equal "application.css", logical_path("application.css")

    assert_equal "application.js", logical_path("application.js.erb")
    assert_equal "application.js", logical_path("application.js.coffee")
    assert_equal "application.css", logical_path("application.css.scss")
    assert_equal "project.js", logical_path("project.js.coffee.erb")

    assert_equal "store.css", logical_path("store.css.erb")
    assert_equal "store.foo", logical_path("store.foo")
    assert_equal "files.txt", logical_path("files.erb")

    assert_equal "application.js", logical_path("application.coffee")
    assert_equal "application.css", logical_path("application.scss")
    assert_equal "hello.js", logical_path("hello.jst.ejs")

    assert_equal "bower/main.js", logical_path("bower/main.js")
    assert_equal "bower/bower.json", logical_path("bower/bower.json")

    assert_equal "coffee.js", logical_path("coffee/index.js")
    assert_equal "coffee/foo.js", logical_path("coffee/foo.coffee")

    assert_equal "jquery.js", logical_path("jquery.js")
    assert_equal "jquery.min.js", logical_path("jquery.min.js")
    assert_equal "jquery.csv.js", logical_path("jquery.csv.js")
    assert_equal "jquery.csv.min.js", logical_path("jquery.csv.min.js")
    assert_equal "jquery.foo.min.js", logical_path("jquery.foo.min.js")
    assert_equal "jquery.tmpl.js", logical_path("jquery.tmpl.js")
    assert_equal "jquery.tmpl.min.js", logical_path("jquery.tmpl.min.js")
    assert_equal "jquery.ext.js", logical_path("jquery.ext/index.js")
    assert_equal "jquery.ext/form.js", logical_path("jquery.ext/form.js")
    assert_equal "jquery-coffee.min.js", logical_path("jquery-coffee.min.coffee")
    assert_equal "jquery-custom.min.js", logical_path("jquery-custom.min.js.erb")
    assert_equal "jquery.js.min", logical_path("jquery.js.min")

    assert_equal "all.coffee/plain.js", logical_path("all.coffee/plain.js")
    assert_equal "all.coffee/hot.js", logical_path("all.coffee/hot.coffee")
    assert_equal "all.coffee.js", logical_path("all.coffee/index.coffee")

<<<<<<< HEAD
    assert_equal "sprite.css.embed", logical_path("sprite.css.embed")

    @env.register_mime_type 'sprockets/haml', '.haml'
    @env.register_mime_type 'sprockets/ngt', '.ngt'
    @env.register_transformer 'sprockets/haml', 'text/html', proc {}
    @env.register_transformer 'sprockets/ngt', 'application/javascript', proc {}
    assert_equal "foo.js", logical_path("foo.ngt.haml")

    @env.register_mime_type 'sprockets/es6', '.es6'
    @env.register_transformer 'sprockets/es6', 'application/javascript', proc {}
=======
    assert_equal "foo-ng.js", logical_path("foo-ng.ngt")
    assert_equal "bar-ng.js", logical_path("bar-ng.ngt.haml")
    assert_equal "baz-ng.js", logical_path("baz-ng.js.ngt")

    assert_equal "sprite.css.embed", logical_path("sprite.css.embed")
>>>>>>> 0dd087cd
    assert_equal "traceur.js", logical_path("traceur.es6")
    assert_equal "traceur.js", logical_path("traceur.js.es6")
  end

  def logical_path(path)
    filename = fixture_path("paths/#{path}")
    assert File.exist?(filename), "#{filename} does not exist"
    silence_warnings do
      @env.find_asset(filename).logical_path
    end
  end
end

class AssetContentTypeTest < Sprockets::TestCase
  def setup
    @env = Sprockets::Environment.new
    @env.append_path(fixture_path('paths'))
  end

  test "content type" do
    assert_equal nil, content_type("empty")

    assert_equal "application/javascript", content_type("application.js")
    assert_equal "text/css", content_type("application.css")

    assert_equal "application/javascript", content_type("application.js.erb")
    assert_equal "application/javascript", content_type("application.js.coffee")
    assert_equal "text/css", content_type("application.css.scss")
    assert_equal "application/javascript", content_type("project.js.coffee.erb")

    assert_equal "text/css", content_type("store.css.erb")
    assert_equal "text/plain", content_type("files.erb")
    assert_equal nil, content_type("store.foo")

    assert_equal "application/javascript", content_type("application.coffee")
    assert_equal "text/css", content_type("application.scss")
    assert_equal "application/javascript", content_type("hello.jst.ejs")

    assert_equal "application/javascript", content_type("bower/main.js")
    assert_equal "application/json", content_type("bower/bower.json")

    assert_equal "application/javascript", content_type("coffee/index.js")
    assert_equal "application/javascript", content_type("coffee/foo.coffee")

    assert_equal "application/javascript", content_type("jquery.js")
    assert_equal "application/javascript", content_type("jquery.min.js")
    assert_equal "application/javascript", content_type("jquery.csv.js")
    assert_equal "application/javascript", content_type("jquery.csv.min.js")
    assert_equal "application/javascript", content_type("jquery.foo.min.js")
    assert_equal "application/javascript", content_type("jquery.tmpl.js")
    assert_equal "application/javascript", content_type("jquery.tmpl.min.js")
    assert_equal "application/javascript", content_type("jquery.ext/index.js")
    assert_equal "application/javascript", content_type("jquery.ext/form.js")
    assert_equal "application/javascript", content_type("jquery-coffee.min.coffee")
    assert_equal "application/javascript", content_type("jquery-custom.min.js.erb")
    assert_equal nil, content_type("jquery.js.min")

    assert_equal "application/javascript", content_type("all.coffee/plain.js")
    assert_equal "application/javascript", content_type("all.coffee/hot.coffee")
    assert_equal "application/javascript", content_type("all.coffee/index.coffee")

    assert_equal "application/javascript", content_type("foo-ng.ngt")
    assert_equal "application/javascript", content_type("bar-ng.ngt.haml")
    assert_equal "application/javascript", content_type("baz-ng.js.ngt")

<<<<<<< HEAD
    @env.register_mime_type 'sprockets/haml', '.haml'
    @env.register_mime_type 'sprockets/ngt', '.ngt'
    @env.register_transformer 'sprockets/haml', 'text/html', proc {}
    @env.register_transformer 'sprockets/ngt', 'application/javascript', proc {}
    assert_equal "application/javascript", content_type("foo.ngt.haml")

    @env.register_mime_type 'sprockets/es6', '.es6'
    @env.register_transformer 'sprockets/es6', 'application/javascript', proc {}
=======
    assert_equal nil, content_type("sprite.css.embed")

>>>>>>> 0dd087cd
    assert_equal "application/javascript", content_type("traceur.es6")
    assert_equal "application/javascript", content_type("traceur.js.es6")
  end

  def content_type(path)
    filename = fixture_path("paths/#{path}")
    assert File.exist?(filename), "#{filename} does not exist"
    silence_warnings do
      @env.find_asset(filename).content_type
    end
  end
end<|MERGE_RESOLUTION|>--- conflicted
+++ resolved
@@ -833,24 +833,11 @@
     assert_equal "all.coffee/hot.js", logical_path("all.coffee/hot.coffee")
     assert_equal "all.coffee.js", logical_path("all.coffee/index.coffee")
 
-<<<<<<< HEAD
-    assert_equal "sprite.css.embed", logical_path("sprite.css.embed")
-
-    @env.register_mime_type 'sprockets/haml', '.haml'
-    @env.register_mime_type 'sprockets/ngt', '.ngt'
-    @env.register_transformer 'sprockets/haml', 'text/html', proc {}
-    @env.register_transformer 'sprockets/ngt', 'application/javascript', proc {}
-    assert_equal "foo.js", logical_path("foo.ngt.haml")
-
-    @env.register_mime_type 'sprockets/es6', '.es6'
-    @env.register_transformer 'sprockets/es6', 'application/javascript', proc {}
-=======
     assert_equal "foo-ng.js", logical_path("foo-ng.ngt")
     assert_equal "bar-ng.js", logical_path("bar-ng.ngt.haml")
     assert_equal "baz-ng.js", logical_path("baz-ng.js.ngt")
 
     assert_equal "sprite.css.embed", logical_path("sprite.css.embed")
->>>>>>> 0dd087cd
     assert_equal "traceur.js", logical_path("traceur.es6")
     assert_equal "traceur.js", logical_path("traceur.js.es6")
   end
@@ -916,19 +903,8 @@
     assert_equal "application/javascript", content_type("bar-ng.ngt.haml")
     assert_equal "application/javascript", content_type("baz-ng.js.ngt")
 
-<<<<<<< HEAD
-    @env.register_mime_type 'sprockets/haml', '.haml'
-    @env.register_mime_type 'sprockets/ngt', '.ngt'
-    @env.register_transformer 'sprockets/haml', 'text/html', proc {}
-    @env.register_transformer 'sprockets/ngt', 'application/javascript', proc {}
-    assert_equal "application/javascript", content_type("foo.ngt.haml")
-
-    @env.register_mime_type 'sprockets/es6', '.es6'
-    @env.register_transformer 'sprockets/es6', 'application/javascript', proc {}
-=======
     assert_equal nil, content_type("sprite.css.embed")
 
->>>>>>> 0dd087cd
     assert_equal "application/javascript", content_type("traceur.es6")
     assert_equal "application/javascript", content_type("traceur.js.es6")
   end
