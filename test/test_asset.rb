require "sprockets_test"

module AssetTests
  def self.test(name, &block)
    define_method("test #{name.inspect}", &block)
  end

  test "pathname is a Pathname that exists" do
    assert_kind_of Pathname, @asset.pathname
    assert @asset.pathname.exist?
  end

  test "logical path can find itself" do
    assert_equal @asset, @env[@asset.logical_path]
  end

  test "content type" do
    assert_equal "application/javascript", @asset.content_type
  end

  test "mtime" do
    assert @asset.mtime
  end

  test "length" do
    assert_equal 157, @asset.length
  end

  test "digest" do
    assert_equal "a64bb1a34523baef725ad44d492269e1", @asset.digest
  end

  test "each" do
    body = ""
    @asset.each { |part| body << part }
    assert_equal "var Project = {\n  find: function(id) {\n  }\n};\nvar Users = {\n  find: function(id) {\n  }\n};\n\ndocument.on('dom:loaded', function() {\n  $('search').focus();\n});\n", body
  end

  test "stale?" do
    assert !@asset.stale?
  end

  test "to_s" do
    assert_equal "var Project = {\n  find: function(id) {\n  }\n};\nvar Users = {\n  find: function(id) {\n  }\n};\n\ndocument.on('dom:loaded', function() {\n  $('search').focus();\n});\n", @asset.to_s
  end

  test "dependencies are an Array" do
    assert_kind_of Array, @asset.dependencies
  end

  test "body is a String" do
    assert_kind_of String, @asset.body
  end
end

class StaticAssetTest < Sprockets::TestCase
  def setup
    @env = Sprockets::Environment.new
    @env.static_root = fixture_path('public')

    @asset = @env['compiled-application.js']
  end

  include AssetTests

  test "class" do
    assert_kind_of Sprockets::StaticAsset, @asset
  end

  test "dependencies" do
    assert_equal [@asset], @asset.dependencies
  end

  test "to path" do
    assert_equal fixture_path('public/compiled-application.js'), @asset.to_path
  end

  test "body is entire contents" do
    assert_equal @asset.to_s, @asset.body
  end
end

class ConcatenatedAssetTest < Sprockets::TestCase
  def setup
    @env = Sprockets::Environment.new
    @env.paths << fixture_path('asset')

    @asset = @env['application.js']
  end

  include AssetTests

  test "class" do
    assert_kind_of Sprockets::ConcatenatedAsset, @asset
  end

  test "requiring the same file multiple times has no effect" do
    assert_equal read("project.js")+"\n", asset("multiple.js").to_s
  end

  test "requiring a file of a different format raises an exception" do
    assert_raise Sprockets::ContentTypeMismatch do
      asset("mismatch.js")
    end
  end

  test "asset includes self as dependency" do
    assert_equal [resolve("project.js")], asset("project.js").dependencies.map(&:pathname)
  end

  test "asset with child dependencies" do
    assert_equal [resolve("project.js"), resolve("users.js"), resolve("application.js")],
      asset("application.js").dependencies.map(&:pathname)
  end

  test "concatenated asset body is just its own contents" do
    assert_equal "\ndocument.on('dom:loaded', function() {\n  $('search').focus();\n});\n",
      asset("application.js").body
  end

  test "concating joins files with blank line" do
    assert_equal "var Project = {\n  find: function(id) {\n  }\n};\nvar Users = {\n  find: function(id) {\n  }\n};\n\ndocument.on('dom:loaded', function() {\n  $('search').focus();\n});\n",
      asset("application.js").to_s
  end

  test "dependencies appear in the source before files that required them" do
    assert_match(/Project.+Users.+focus/m, asset("application.js").to_s)
  end

  test "processing a source file with no engine extensions" do
    assert_equal read("users.js"), asset("noengine.js").to_s
  end

  test "processing a source file with one engine extension" do
    assert_equal read("users.js"), asset("oneengine.js").to_s
  end

  test "processing a source file with multiple engine extensions" do
    assert_equal read("users.js"),  asset("multipleengine.js").to_s
  end

  test "processing a source file with unknown extensions" do
    assert_equal read("users.js") + "jQuery\n", asset("unknownexts.min.js").to_s
  end

  test "processing a source file in compat mode" do
    assert_equal read("project.js") + "\n" + read("users.js"),
      asset("compat.js").to_s
  end

  test "included dependencies are inserted after the header of the dependent file" do
    assert_equal "# My Application\n" + read("project.js") + "\n\nhello()\n",
      asset("included_header.js").to_s
  end

  test "requiring a file with a relative path" do
    assert_equal read("project.js") + "\n",
      asset("relative/require.js").to_s
  end

  test "including a file with a relative path" do
    assert_equal "// Included relatively\n" + read("project.js") + "\n\nhello()\n", asset("relative/include.js").to_s
  end

  test "can't require files outside the load path" do
    assert_raise Sprockets::FileNotFound do
      asset("relative/require_outside_path.js")
    end
  end

  test "require_directory requires all child files in alphabetical order" do
    assert_equal(
      "ok(\"b.js.erb\")\n",
      asset("tree/all_with_require_directory.js").to_s
    )
  end

  test "require_tree requires all descendant files in alphabetical order" do
    assert_equal(
      asset("tree/all_with_require.js").to_s,
      asset("tree/all_with_require_tree.js").to_s
    )
  end

  test "require_tree without an argument defaults to the current directory" do
    assert_equal(
      "a()\n\nb()\n\n",
      asset("tree/without_argument/require_tree_without_argument.js").to_s
    )
  end

  test "require_tree with a logical path argument raises an exception" do
    assert_raise(Sprockets::ArgumentError) do
      asset("tree/with_logical_path/require_tree_with_logical_path.js").to_s
    end
  end

  test "require_self inserts the current file's body at the specified point" do
    assert_equal "/* b.css */\n\nb { display: none }\n/*\n */\n.one {}\n.two {}\n\n\nbody {}\n.project {}\n", asset("require_self.css").to_s
  end

  test "__FILE__ is properly set in templates" do
    assert_equal %(var filename = "#{resolve("filename.js")}";\n),
      asset("filename.js").to_s
  end

  test "asset mtime is the latest mtime of all processed sources" do
    mtime = Time.now
    path  = resolve("project.js")
    File.utime(mtime, mtime, path.to_s)
    assert_equal File.mtime(path), asset("application.js").mtime
  end

  test "asset inherits the format extension and content type of the original file" do
    asset = asset("project.js")
    assert_equal "application/javascript", asset.content_type
  end

  if Tilt::CoffeeScriptTemplate.respond_to?(:default_mime_type)
    test "asset falls back to engines default mime type" do
      asset = asset("default_mime_type.js")
      assert_equal "application/javascript", asset.content_type
    end
  end

  test "asset is a rack response body" do
    body = ""
    asset("project.js").each { |part| body += part }
    assert_equal asset("project.js").to_s, body
  end

  test "asset length is source length" do
    assert_equal 46, asset("project.js").length
  end

  test "asset length is source length with unicode characters" do
    assert_equal 4, asset("unicode.js").length
  end

  test "asset digest" do
    assert_equal "35d470ef8621efa573dee227a4feaba3", asset("project.js").digest
  end

  test "asset is stale when one of its source files is modified" do
    asset = asset("application.js")
    assert !asset.stale?

    mtime = Time.now + 1
    File.utime(mtime, mtime, resolve("project.js").to_s)

    assert asset.stale?
  end

  test "asset is stale if a file is added to its require directory" do
    asset = asset("tree/all_with_require_directory.js")
    assert !asset.stale?

    dirname  = File.join(fixture_path("asset"), "tree/all")
    filename = File.join(dirname, "z.js")

    begin
      File.open(filename, 'w') { |f| f.write "z" }
      mtime = Time.now + 1
      File.utime(mtime, mtime, dirname)

      assert asset.stale?
    ensure
      File.unlink(filename) if File.exist?(filename)
      assert !File.exist?(filename)
    end
  end

  test "asset is stale if a file is added to its require tree" do
    asset = asset("tree/all_with_require_tree.js")
    assert !asset.stale?

    dirname  = File.join(fixture_path("asset"), "tree/all/b/c")
    filename = File.join(dirname, "z.js")

    begin
      File.open(filename, 'w') { |f| f.write "z" }
      mtime = Time.now + 1
      File.utime(mtime, mtime, dirname)

      assert asset.stale?
    ensure
      File.unlink(filename) if File.exist?(filename)
      assert !File.exist?(filename)
    end
  end

  test "asset is stale if its declared dependency changes" do
    asset = asset("sprite.css")
    assert !asset.stale?

    mtime = Time.now + 1
    File.utime(mtime, mtime, resolve("POW.png").to_s)

    assert asset.stale?
  end

  test "legacy constants.yml" do
    assert_equal "var Prototype = { version: '2.0' };\n",
      asset("constants.js").to_s
  end

  test "multiple charset defintions are stripped from css concatenation" do
    assert_equal "@charset \"UTF-8\";\n.foo {}\n\n.bar {}\n", asset("charset.css").to_s
  end

  def asset(logical_path)
<<<<<<< HEAD
    Sprockets::ConcatenatedAsset.new(@env.index, logical_path, resolve(logical_path))
=======
    @env.index[logical_path]
>>>>>>> 395c5547
  end

  def resolve(logical_path)
    @env.resolve(logical_path)
  end

  def read(logical_path)
    File.read(resolve(logical_path))
  end
end<|MERGE_RESOLUTION|>--- conflicted
+++ resolved
@@ -309,11 +309,7 @@
   end
 
   def asset(logical_path)
-<<<<<<< HEAD
-    Sprockets::ConcatenatedAsset.new(@env.index, logical_path, resolve(logical_path))
-=======
     @env.index[logical_path]
->>>>>>> 395c5547
   end
 
   def resolve(logical_path)
