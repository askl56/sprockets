--- conflicted
+++ resolved
@@ -1,16 +1,9 @@
 language: ruby
 
 rvm:
-<<<<<<< HEAD
   - 1.9.3
   - 2.0.0
   - jruby-19mode
-=======
-  - jruby-19mode
-  - 1.9.2
-  - 1.9.3
-  - 2.0.0
->>>>>>> 8e7d7441
 
 notifications:
   email: false