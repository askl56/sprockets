# Sprockets: Rack-based asset packaging

Sprockets is a Ruby library for compiling and serving web assets.
It features declarative dependency management for JavaScript and CSS
assets, as well as a powerful preprocessor pipeline that allows you to
write assets in languages like CoffeeScript, Sass and SCSS.


## Installation

Install Sprockets from RubyGems:

``` sh
$ gem install sprockets
```

Or include it in your project's `Gemfile` with Bundler:

``` ruby
gem 'sprockets', '~> 3.0'
```


## Understanding the Sprockets Environment

You'll need an instance of the `Sprockets::Environment` class to
access and serve assets from your application. Under Rails 4.0 and
later, `YourApp::Application.assets` is a preconfigured
`Sprockets::Environment` instance. For Rack-based applications, create
an instance in `config.ru`.

The Sprockets `Environment` has methods for retrieving and serving
assets, manipulating the load path, and registering processors. It is
also a Rack application that can be mounted at a URL to serve assets
over HTTP.

### The Load Path

The *load path* is an ordered list of directories that Sprockets uses
to search for assets.

In the simplest case, a Sprockets environment's load path will consist
of a single directory containing your application's asset source
files. When mounted, the environment will serve assets from this
directory as if they were static files in your public root.

The power of the load path is that it lets you organize your source
files into multiple directories -- even directories that live outside
your application -- and combine those directories into a single
virtual filesystem. That means you can easily bundle JavaScript, CSS
and images into a Ruby library or [Bower](http://bower.io) package and import them into your application.

#### Manipulating the Load Path

To add a directory to your environment's load path, use the
`append_path` and `prepend_path` methods. Directories at the beginning
of the load path have precedence over subsequent directories.

``` ruby
environment = Sprockets::Environment.new
environment.append_path 'app/assets/javascripts'
environment.append_path 'lib/assets/javascripts'
environment.append_path 'vendor/assets/bower_components'
```

In general, you should append to the path by default and reserve
prepending for cases where you need to override existing assets.

### Accessing Assets

Once you've set up your environment's load path, you can mount the
environment as a Rack server and request assets via HTTP. You can also
access assets programmatically from within your application.

#### Logical Paths

Assets in Sprockets are always referenced by their *logical path*.

The logical path is the path of the asset source file relative to its
containing directory in the load path. For example, if your load path
contains the directory `app/assets/javascripts`:

<table>
  <tr>
    <th>Asset source file</th>
    <th>Logical path</th>
  </tr>
  <tr>
    <td>app/assets/javascripts/application.js</td>
    <td>application.js</td>
  </tr>
  <tr>
    <td>app/assets/javascripts/models/project.js</td>
    <td>models/project.js</td>
  </tr>
</table>

In this way, all directories in the load path are merged to create a
virtual filesystem whose entries are logical paths.

#### Serving Assets Over HTTP

When you mount an environment, all of its assets are accessible as
logical paths underneath the *mount point*. For example, if you mount
your environment at `/assets` and request the URL
`/assets/application.js`, Sprockets will search your load path for the
file named `application.js` and serve it.

Under Rails 4.0 and later, your Sprockets environment is automatically
mounted at `/assets`. If you are using Sprockets with a Rack
application, you will need to mount the environment yourself. A good
way to do this is with the `map` method in `config.ru`:

``` ruby
require 'sprockets'
map '/assets' do
  environment = Sprockets::Environment.new
  environment.append_path 'app/assets/javascripts'
  environment.append_path 'app/assets/stylesheets'
  run environment
end

map '/' do
  run YourRackApp
end
```

#### Accessing Assets Programmatically

You can use the `find_asset` method (aliased as `[]`) to retrieve an
asset from a Sprockets environment. Pass it a logical path and you'll
get a `Sprockets::Asset` instance back:

``` ruby
environment['application.js']
# => #<Sprockets::Asset ...>
```

Call `to_s` on the resulting asset to access its contents, `length` to
get its length in bytes, `mtime` to query its last-modified time, and
`filename` to get its full path on the filesystem.


## Using Processors

<<<<<<< HEAD
Asset source files can be written in another language, like SCSS or
CoffeeScript, and automatically compiled to CSS or JavaScript by Sprockets.
Processors that convert a file from one language to another are called
*transformers*.
=======
Asset source files can be written in another format, like SCSS or
CoffeeScript, and automatically compiled to CSS or JavaScript by
Sprockets. Processors that convert a file from one format to another are called *transformers*.
>>>>>>> f929c944

### Minifying Assets

Several JavaScript and CSS minifiers are available through shorthand.

``` ruby
environment.js_compressor  = :uglify
environment.css_compressor = :scss
```

### Styling with Sass and SCSS

[Sass](http://sass-lang.com/) is a language that compiles to CSS and
adds features like nested rules, variables, mixins and selector
inheritance.

If the `sass` gem is available to your application, you can use Sass
to write CSS assets in Sprockets.

Sprockets supports both Sass syntaxes. For the original
whitespace-sensitive syntax, use the extension `.sass`. For the
new SCSS syntax, use the extension `.scss`.

### Scripting with CoffeeScript

[CoffeeScript](http://jashkenas.github.com/coffee-script/) is a
language that compiles to the "good parts" of JavaScript, featuring a
cleaner syntax with array comprehensions, classes, and function
binding.

If the `coffee-script` gem is available to your application, you can
use CoffeeScript to write JavaScript assets in Sprockets. Note that
the CoffeeScript compiler is written in JavaScript, and you will need
an [ExecJS](https://github.com/sstephenson/execjs)-supported runtime
on your system to invoke it.

To write JavaScript assets with CoffeeScript, use the extension
`.coffee`.

### JavaScript Templating with EJS and Eco

Sprockets supports *JavaScript templates* for client-side rendering of
strings or markup. JavaScript templates have the special format
extension `.jst` and are compiled to JavaScript functions.

When loaded, a JavaScript template function can be accessed by its
logical path as a property on the global `JST` object. Invoke a
template function to render the template as a string. The resulting
string can then be inserted into the DOM.

```
<!-- templates/hello.jst.ejs -->
<div>Hello, <span><%= name %></span>!</div>

// application.js
//= require templates/hello
$("#hello").html(JST["templates/hello"]({ name: "Sam" }));
```

Sprockets supports two JavaScript template languages:
[EJS](https://github.com/sstephenson/ruby-ejs), for embedded
JavaScript, and [Eco](https://github.com/sstephenson/ruby-eco), for
embedded CoffeeScript. Both languages use the familiar `<% … %>`
syntax for embedding logic in templates.

If the `ejs` gem is available to your application, you can use EJS
templates in Sprockets. EJS templates have the extension `.jst.ejs`.

If the `eco` gem is available to your application, you can use [Eco
templates](https://github.com/sstephenson/eco) in Sprockets. Eco
templates have the extension `.jst.eco`. Note that the `eco` gem
depends on the CoffeeScript compiler, so the same caveats apply as
outlined above for the CoffeeScript engine.

### Invoking Ruby with ERB

Sprockets provides an ERB engine for preprocessing assets using
embedded Ruby code. Append `.erb` to a CSS or JavaScript asset's
filename to enable the ERB engine.

Ruby code embedded in an asset is evaluated in the context of a
`Sprockets::Context` instance for the given asset. Common uses for ERB
include:

- embedding another asset as a Base64-encoded `data:` URI with the
  `asset_data_uri` helper
- inserting the URL to another asset, such as with the `asset_path`
  helper provided by the Sprockets Rails plugin
- embedding other application resources, such as a localized string
  database, in a JavaScript asset via JSON
- embedding version constants loaded from another file

See the [Helper Methods](lib/sprockets/context.rb) section for more information about
interacting with `Sprockets::Context` instances via ERB.


## Managing and Bundling Dependencies

You can create *asset bundles* -- ordered concatenations of asset
source files -- by specifying dependencies in a special comment syntax
at the top of each source file.

Sprockets reads these comments, called *directives*, and processes
them to recursively build a dependency graph. When you request an
asset with dependencies, the dependencies will be included in order at
the top of the file.

### The Directive Processor

Sprockets runs the *directive processor* on each CSS and JavaScript
source file. The directive processor scans for comment lines beginning
with `=` in comment blocks at the top of the file.

``` js
//= require jquery
//= require jquery-ui
//= require backbone
//= require_tree .
```

The first word immediately following `=` specifies the directive
name. Any words following the directive name are treated as
arguments. Arguments may be placed in single or double quotes if they
contain spaces, similar to commands in the Unix shell.

**Note**: Non-directive comment lines will be preserved in the final
  asset, but directive comments are stripped after
  processing. Sprockets will not look for directives in comment blocks
  that occur after the first line of code.

#### Supported Comment Types

The directive processor understands comment blocks in three formats:

``` css
/* Multi-line comment blocks (CSS, SCSS, JavaScript)
 *= require foo
 */
```

``` js
// Single-line comment blocks (SCSS, JavaScript)
//= require foo
```

``` coffee
# Single-line comment blocks (CoffeeScript)
#= require foo
```

### Sprockets Directives

You can use the following directives to declare dependencies in asset
source files.

For directives that take a *path* argument, you may specify either a
logical path or a relative path. Relative paths begin with `./` and
reference files relative to the location of the current file.

#### The `require` Directive

`require` *path* inserts the contents of the asset source file
specified by *path*. If the file is required multiple times, it will
appear in the bundle only once.

### The `require_directory` Directive ###

`require_directory` *path* requires all source files of the same
format in the directory specified by *path*. Files are required in
alphabetical order.

#### The `require_tree` Directive

`require_tree` *path* works like `require_directory`, but operates
recursively to require all files in all subdirectories of the
directory specified by *path*.

#### The `require_self` Directive

`require_self` tells Sprockets to insert the body of the current
source file before any subsequent `require` directives.

#### The `link` Directive

`link` *path* declares a dependency on the target *path* and adds it to a list
of subdependencies to automatically be compiled when the asset is written out to
disk.

For an example, in a CSS file you might reference an external image that always
needs to be compiled along with the css file.

``` css
/*= link "logo.png" */
.logo {
  background-image: url(logo.png)
}
```

However, if you use a `asset-path` or `asset-url` SCSS helper, these links will
automatically be defined for you.

``` css
.logo {
  background-image: asset-url("logo.png")
}
```

#### The `depend_on` Directive

`depend_on` *path* declares a dependency on the given *path* without
including it in the bundle. This is useful when you need to expire an
asset's cache in response to a change in another file.

#### The `depend_on_asset` Directive

`depend_on_asset` *path* works like `depend_on`, but operates
recursively reading the file and following the directives found. This is automatically implied if you use `link`, so consider if it just makes sense using `link` instead of `depend_on_asset`.

#### The `stub` Directive

`stub` *path* allows dependency to be excluded from the asset bundle.
The *path* must be a valid asset and may or may not already be part
of the bundle. `stub` should only be used at the top level bundle, not
within any subdependencies.


## Processor Interface

Sprockets 2.x was originally design around [Tilt](https://github.com/rtomayko/tilt)'s engine interface. However, starting with 3.x, a new interface has been introduced deprecating Tilt.

Similar to Rack, a processor is a any "callable" (an object that responds to `call`). This maybe a simple Proc or a full class that defines a `def self.call(input)` method. The `call` method accepts an `input` Hash and returns a Hash of metadata.

Also see [`Sprockets::ProcessorUtils`](https://github.com/sstephenson/sprockets/blob/master/lib/sprockets/processor_utils.rb) for public helper methods.

### input Hash

The `input` Hash defines the following public fields.

* `:data` - String asset contents
* `:environment` - Current `Sprockets::Environment` instance.
* `:cache` - A `Sprockets::Cache` instance. See [`Sprockets::Cache#fetch`](https://github.com/sstephenson/sprockets/blob/master/lib/sprockets/cache.rb).
* `:uri` - String Asset URI.
* `:filename` - String full path to original file.
* `:load_path` - String current load path for filename.
* `:name` - String logical path for filename.
* `:content_type` - String content type of the output asset.
* `:metadata` - Hash of processor metadata.

``` ruby
def self.call(input)
  input[:cache].fetch("my:cache:key:v1") do
    # Remove all semicolons from source
    input[:data].gsub(";", "")
  end
end
```

### return Hash

The processor should return metadata `Hash`. With the exception of the `:data` key, the processor can store arbitrary JSON valid values in this Hash. The data will be stored and exposed on `Asset#metadata`.

The returned `:data` replaces the assets `input[:data]` to the next processor in the chain. Returning a `String` is shorthand for returning `{ data: str }`. And returning `nil` is shorthand for a no-op where the input data is not transformed, `{ data: input[:data] }`.

### metadata

The metadata Hash provides an open format for processors to extend the pipeline processor. Internally, built-in processors use it for passing data to each other.

* `:required` - A `Set` of String Asset URIs that the Bundle processor should concatenate together.
* `:stubbed` - A `Set` of String Asset URIs that will be omitted from the `:required` set.
* `:links` - A `Set` of String Asset URIs that should be compiled along with this asset.
* `:dependencies` - A `Set` of String Cache URIs that should be monitored for caching.

``` ruby
def self.call(input)
  # Any metadata may start off as nil, so initialize it the value
  required = Set.new(input[:metadata][:required])

  # Manually add "foo.js" asset uri to our bundle
  required << input[:environment].resolve("foo.js")

  { required: required }
end
```


## Development

### Contributing

The Sprockets source code is [hosted on
GitHub](https://github.com/sstephenson/sprockets). You can check out a
copy of the latest code using Git:

    $ git clone https://github.com/sstephenson/sprockets

If you've found a bug or have a question, please open an issue on the
[Sprockets issue
tracker](https://github.com/sstephenson/sprockets/issues). Or, clone
the Sprockets repository, write a failing test case, fix the bug and
submit a pull request.

### Version History

**3.0.0**

* New processor API. Tilt interface is deprecated.
* Improved file store caching backend.
* MIME Types now accept charset custom charset detecters. Improves support for UTF-16/32 files.
* Environment#version no longer affects asset digests. Only used for busting the asset cache.
* Removed builtin support for LESS.
* Removed `//= include` directive support.
* Deprecated `BundledAsset#to_a`. Use `BundledAsset#included` to access debugging subcomponents.
* Support circular dependencies. For parity with ES6 modules.
* Manifest compilation will no longer generate .gz files by default. [Mixing
  Content-Encoding and ETags is just a bad
  idea](https://issues.apache.org/bugzilla/show_bug.cgi?id=39727)
* Added linked or referenced assets. When an asset is compiled, any of its links will be compiled as well.
* Introduce some limitations around enumerating all logical paths. 4.x will deprecate it and favor linked manifests for compliation.
* Add Asset integrity attribute for Subresource Integrity
* Default digest changed to SHA256. Configuring `digest_class` is deprecated.
* Rename `Asset#digest` to `Asset#hexdigest`. `Asset#digest` is deprecated and will
  return a raw byte String in 4.x.
* Added transitional compatibility flag to `Environment#resolve(path, compat: true)`. 2.x mode operates with `compat: true` and 4.x with `compat: false`

**2.12.3** (October 28, 2014)

* Security: Fix directory traversal bug in development mode server.

**2.12.2** (September 5, 2014)

* Ensure internal asset lookups calls are still restricted to load paths within
  asset compiles. Though, you should not depend on internal asset resolves to be
  completely restricted for security reasons. Assets themselves should be
  considered full scripting environments with filesystem access.

**2.12.1** (April 17, 2014)

* Fix making manifest target directory when its different than the output directory.

**2.12.0** (March 13, 2014)

* Avoid context reference in SassImporter hack so its Marshallable. Fixes
 issues with Sass 3.3.x.

**2.11.0** (February 19, 2014)

* Cache store must now be an LRU implementation.
* Default digest changed to SHA1. To continue using MD5.
  `env.digest_class = Digest::MD5`.

**2.10.0** (May 24, 2013)

* Support for `bower.json`

**2.9.3** (April 20, 2013)

* Fixed sass caching bug

**2.9.2** (April 8, 2013)

* Improve file freshness check performance
* Directive processor encoding fixes

**2.9.1** (April 6, 2013)

* Support for Uglifier 2.x

**2.9.0** (February 25, 2013)

* Write out gzipped variants of bundled assets.

**2.8.2** (December 10, 2012)

* Fixed top level Sass constant references
* Fixed manifest logger when environment is disabled

**2.8.1** (October 31, 2012)

* Fixed Sass importer bug

**2.8.0** (October 16, 2012)

* Allow manifest location to be separated from output directory
* Pass logical path and absolute path to each_logical_path iterator

**2.7.0** (October 10, 2012)

* Added --css-compressor and --js-compressor command line flags
* Added css/js compressor shorthand
* Change default manifest.json filename to be a randomized manifest-16HEXBYTES.json
* Allow nil environment to be passed to manifest
* Allow manifest instance to be set on rake task

**2.6.0** (September 19, 2012)

* Added bower component.json require support

**2.5.0** (September 4, 2012)

* Fixed Ruby 2.0 RegExp warning
* Provide stubbed implementation of context *_path helpers
* Add SassCompressor

**2.4.5** (July 10, 2012)

* Tweaked some logger levels

**2.4.4** (July 2, 2012)

* Canonicalize logical path extensions
* Check absolute paths passed to depend_on

**2.4.3** (May 16, 2012)

* Exposed :sprockets in sass options
* Include dependency paths in asset mtime

**2.4.2** (May 7, 2012)

* Fixed MultiJson feature detect

**2.4.1** (April 26, 2012)

* Fixed MultiJson API change
* Fixed gzip mtime

**2.4.0** (March 27, 2012)

* Added global path registry
* Added global processor registry

**2.3.2** (March 26, 2012)

* Fix Context#logical_path with dots

**2.3.1** (February 11, 2012)

* Added bytesize to manifest
* Added Asset#bytesize alias
* Security: Check path for forbidden access after unescaping

**2.3.0** (January 16, 2012)

* Added special Sass importer that automatically tracks any `@import`ed files.

**2.2.0** (January 10, 2012)

* Added `sprockets` command line utility.
* Added rake/sprocketstask.
* Added json manifest log of compiled assets.
* Added `stub` directive that allows you to exclude files from the bundle.
* Added per environment external encoding (Environment#default_external_encoding). Defaults to UTF-8. Fixes issues where LANG is not set correctly and Rubys default external is set to ASCII.

**2.1.2** (November 20, 2011)

* Disabled If-Modified-Since server checks. Fixes some browser caching issues when serving the asset body only. If-None-Match caching is sufficient.

**2.1.1** (November 18, 2011)

* Fix windows absolute path check bug.

**2.1.0** (November 11, 2011)

* Directive comment lines are now turned into empty lines instead of removed. This way line numbers in
  CoffeeScript syntax errors are correct.
* Performance and caching bug fixes.

**2.0.3** (October 17, 2011)

* Detect format extensions from right to left.
* Make JST namespace configurable.

**2.0.2** (October 4, 2011)

* Fixed loading stale cache from bundler gems.

**2.0.1** (September 30, 2011)

* Fixed bug with fingerprinting file names with multiple dots.
* Decode URIs as default internal.
* Fix symlinked asset directories.

**2.0.0** (August 29, 2011)

* Initial public release.

## License

Copyright &copy; 2014 Sam Stephenson <<sstephenson@gmail.com>>

Copyright &copy; 2014 Joshua Peek <<josh@joshpeek.com>>

Sprockets is distributed under an MIT-style license. See LICENSE for
details.<|MERGE_RESOLUTION|>--- conflicted
+++ resolved
@@ -143,16 +143,9 @@
 
 ## Using Processors
 
-<<<<<<< HEAD
-Asset source files can be written in another language, like SCSS or
-CoffeeScript, and automatically compiled to CSS or JavaScript by Sprockets.
-Processors that convert a file from one language to another are called
-*transformers*.
-=======
-Asset source files can be written in another format, like SCSS or
-CoffeeScript, and automatically compiled to CSS or JavaScript by
-Sprockets. Processors that convert a file from one format to another are called *transformers*.
->>>>>>> f929c944
+Asset source files can be written in another format, like SCSS or CoffeeScript,
+and automatically compiled to CSS or JavaScript by Sprockets. Processors that
+convert a file from one format to another are called *transformers*.
 
 ### Minifying Assets
 
