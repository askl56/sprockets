# Sprockets: Rack-based asset packaging

Sprockets is a Ruby library for compiling and serving web assets.
It features declarative dependency management for JavaScript and CSS
assets, as well as a powerful preprocessor pipeline that allows you to
write assets in languages like CoffeeScript, Sass and SCSS.

# Installation #

Install Sprockets from RubyGems:

    $ gem install sprockets

Or include it in your project's `Gemfile` with Bundler:

    gem 'sprockets', '~> 3.0'

# Understanding the Sprockets Environment #

You'll need an instance of the `Sprockets::Environment` class to
access and serve assets from your application. Under Rails 3.1 and
later, `YourApp::Application.assets` is a preconfigured
`Sprockets::Environment` instance. For Rack-based applications, create
an instance in `config.ru`.

The Sprockets `Environment` has methods for retrieving and serving
assets, manipulating the load path, and registering processors. It is
also a Rack application that can be mounted at a URL to serve assets
over HTTP.

## The Load Path ##

The *load path* is an ordered list of directories that Sprockets uses
to search for assets.

In the simplest case, a Sprockets environment's load path will consist
of a single directory containing your application's asset source
files. When mounted, the environment will serve assets from this
directory as if they were static files in your public root.

The power of the load path is that it lets you organize your source
files into multiple directories -- even directories that live outside
your application -- and combine those directories into a single
virtual filesystem. That means you can easily bundle JavaScript, CSS
and images into a Ruby library and import them into your application.

### Manipulating the Load Path ###

To add a directory to your environment's load path, use the
`append_path` and `prepend_path` methods. Directories at the beginning
of the load path have precedence over subsequent directories.

    environment = Sprockets::Environment.new
    environment.append_path 'app/assets/javascripts'
    environment.append_path 'lib/assets/javascripts'
    environment.append_path 'vendor/assets/jquery'

In general, you should append to the path by default and reserve
prepending for cases where you need to override existing assets.

## Accessing Assets ##

Once you've set up your environment's load path, you can mount the
environment as a Rack server and request assets via HTTP. You can also
access assets programmatically from within your application.

### Logical Paths ###

Assets in Sprockets are always referenced by their *logical path*.

The logical path is the path of the asset source file relative to its
containing directory in the load path. For example, if your load path
contains the directory `app/assets/javascripts`:

<table>
  <tr>
    <th>Asset source file</th>
    <th>Logical path</th>
  </tr>
  <tr>
    <td>app/assets/javascripts/application.js</td>
    <td>application.js</td>
  </tr>
  <tr>
    <td>app/assets/javascripts/models/project.js</td>
    <td>models/project.js</td>
  </tr>
</table>

In this way, all directories in the load path are merged to create a
virtual filesystem whose entries are logical paths.

### Serving Assets Over HTTP ###

When you mount an environment, all of its assets are accessible as
logical paths underneath the *mount point*. For example, if you mount
your environment at `/assets` and request the URL
`/assets/application.js`, Sprockets will search your load path for the
file named `application.js` and serve it.

Under Rails 3.1 and later, your Sprockets environment is automatically
mounted at `/assets`. If you are using Sprockets with a Rack
application, you will need to mount the environment yourself. A good
way to do this is with the `map` method in `config.ru`:

    require 'sprockets'
    map '/assets' do
      environment = Sprockets::Environment.new
      environment.append_path 'app/assets/javascripts'
      environment.append_path 'app/assets/stylesheets'
      run environment
    end

    map '/' do
      run YourRackApp
    end

### Accessing Assets Programmatically ###

You can use the `find_asset` method (aliased as `[]`) to retrieve an
asset from a Sprockets environment. Pass it a logical path and you'll
get a `Sprockets::BundledAsset` instance back:

    environment['application.js']
    # => #<Sprockets::BundledAsset ...>

Call `to_s` on the resulting asset to access its contents, `length` to
get its length in bytes, `mtime` to query its last-modified time, and
`filename` to get its full path on the filesystem.

# Using Engines #

Asset source files can be written in another language, like SCSS or
CoffeeScript, and automatically compiled to CSS or JavaScript by
Sprockets. Compilers for these languages are called *engines*.

Engines are specified by additional extensions on the asset source
filename. For example, a CSS file written in SCSS might have the name
`layout.css.scss`, while a JavaScript file written in CoffeeScript
might have the name `dialog.js.coffee`.

## Minifying Assets ##

Several JavaScript and CSS minifiers are available through shorthand.

``` ruby
environment.js_compressor  = :uglify
environment.css_compressor = :scss
```

## Styling with Sass and SCSS ##

[Sass](http://sass-lang.com/) is a language that compiles to CSS and
adds features like nested rules, variables, mixins and selector
inheritance.

If the `sass` gem is available to your application, you can use Sass
to write CSS assets in Sprockets.

Sprockets supports both Sass syntaxes. For the original
whitespace-sensitive syntax, use the extension `.css.sass`. For the
new SCSS syntax, use the extension `.css.scss`.

## Scripting with CoffeeScript ##

[CoffeeScript](http://jashkenas.github.com/coffee-script/) is a
language that compiles to the "good parts" of JavaScript, featuring a
cleaner syntax with array comprehensions, classes, and function
binding.

If the `coffee-script` gem is available to your application, you can
use CoffeeScript to write JavaScript assets in Sprockets. Note that
the CoffeeScript compiler is written in JavaScript, and you will need
an [ExecJS](https://github.com/sstephenson/execjs)-supported runtime
on your system to invoke it.

To write JavaScript assets with CoffeeScript, use the extension
`.js.coffee`.

## JavaScript Templating with EJS and Eco ##

Sprockets supports *JavaScript templates* for client-side rendering of
strings or markup. JavaScript templates have the special format
extension `.jst` and are compiled to JavaScript functions.

When loaded, a JavaScript template function can be accessed by its
logical path as a property on the global `JST` object. Invoke a
template function to render the template as a string. The resulting
string can then be inserted into the DOM.

    <!-- templates/hello.jst.ejs -->
    <div>Hello, <span><%= name %></span>!</div>

    // application.js
    //= require templates/hello
    $("#hello").html(JST["templates/hello"]({ name: "Sam" }));

Sprockets supports two JavaScript template languages:
[EJS](https://github.com/sstephenson/ruby-ejs), for embedded
JavaScript, and [Eco](https://github.com/sstephenson/ruby-eco), for
embedded CoffeeScript. Both languages use the familiar `<% … %>`
syntax for embedding logic in templates.

If the `ejs` gem is available to your application, you can use EJS
templates in Sprockets. EJS templates have the extension `.jst.ejs`.

If the `eco` gem is available to your application, you can use [Eco
templates](https://github.com/sstephenson/eco) in Sprockets. Eco
templates have the extension `.jst.eco`. Note that the `eco` gem
depends on the CoffeeScript compiler, so the same caveats apply as
outlined above for the CoffeeScript engine.

## Invoking Ruby with ERB ##

Sprockets provides an ERB engine for preprocessing assets using
embedded Ruby code. Append `.erb` to a CSS or JavaScript asset's
filename to enable the ERB engine.

**Note**: Sprockets processes multiple engine extensions in order from
  right to left, so you can use multiple engines with a single
  asset. For example, to have a CoffeeScript asset that is first
  preprocessed with ERB, use the extension `.js.coffee.erb`.

Ruby code embedded in an asset is evaluated in the context of a
`Sprockets::Context` instance for the given asset. Common uses for ERB
include:

- embedding another asset as a Base64-encoded `data:` URI with the
  `asset_data_uri` helper
- inserting the URL to another asset, such as with the `asset_path`
  helper provided by the Sprockets Rails plugin
- embedding other application resources, such as a localized string
  database, in a JavaScript asset via JSON
- embedding version constants loaded from another file

See the [Helper Methods](lib/sprockets/context.rb) section for more information about
interacting with `Sprockets::Context` instances via ERB.

### String Interpolation Syntax ###

If you need access to Ruby from an asset but cannot use ERB's `<% …
%>` syntax, Sprockets also supports Ruby string interpolation syntax
(`#{ … }`) with the `.str` engine extension.

# Managing and Bundling Dependencies #

You can create *asset bundles* -- ordered concatenations of asset
source files -- by specifying dependencies in a special comment syntax
at the top of each source file.

Sprockets reads these comments, called *directives*, and processes
them to recursively build a dependency graph. When you request an
asset with dependencies, the dependencies will be included in order at
the top of the file.

## The Directive Processor ##

Sprockets runs the *directive processor* on each CSS and JavaScript
source file. The directive processor scans for comment lines beginning
with `=` in comment blocks at the top of the file.

    //= require jquery
    //= require jquery-ui
    //= require backbone
    //= require_tree .

The first word immediately following `=` specifies the directive
name. Any words following the directive name are treated as
arguments. Arguments may be placed in single or double quotes if they
contain spaces, similar to commands in the Unix shell.

**Note**: Non-directive comment lines will be preserved in the final
  asset, but directive comments are stripped after
  processing. Sprockets will not look for directives in comment blocks
  that occur after the first line of code.

### Supported Comment Types ###

The directive processor understands comment blocks in three formats:

    /* Multi-line comment blocks (CSS, SCSS, JavaScript)
     *= require foo
     */

    // Single-line comment blocks (SCSS, JavaScript)
    //= require foo

    # Single-line comment blocks (CoffeeScript)
    #= require foo

## Sprockets Directives ##

You can use the following directives to declare dependencies in asset
source files.

For directives that take a *path* argument, you may specify either a
logical path or a relative path. Relative paths begin with `./` and
reference files relative to the location of the current file.

### The `require` Directive ###

`require` *path* inserts the contents of the asset source file
specified by *path*. If the file is required multiple times, it will
appear in the bundle only once.

### The `require_directory` Directive ###

`require_directory` *path* requires all source files of the same
format in the directory specified by *path*. Files are required in
alphabetical order.

### The `require_tree` Directive ###

`require_tree` *path* works like `require_directory`, but operates
recursively to require all files in all subdirectories of the
directory specified by *path*.

### The `require_self` Directive ###

`require_self` tells Sprockets to insert the body of the current
source file before any subsequent `require` directives.

### The `link` Directive ###

`link` *path* declares a dependency on the target *path* and adds it to a list
of subdependencies to automatically be compiled when the asset is written out to
disk.

For an example, in a CSS file you might reference an external image that always
need to be compiled along with the css file.

``` css
/* link "logo.png" */
.logo {
  background-image: url(logo.png)
}
```

However, if you use a `asset-path/url` SCSS helper, these links will
automatically be setup for you.

``` css
.logo {
  background-image: asset-url("logo.png")
}
```

### The `depend_on` Directive ###

`depend_on` *path* declares a dependency on the given *path* without
including it in the bundle. This is useful when you need to expire an
asset's cache in response to a change in another file.

### The `depend_on_asset` Directive ###

`depend_on_asset` *path* works like `depend_on`, but operates
recursively reading the file and following the directives found.

### The `stub` Directive ###

`stub` *path* allows dependency to be excluded from the asset bundle.
The *path* must be a valid asset and may or may not already be part
of the bundle. `stub` should only be used at the top level bundle, not
within any subdependencies.

# Development #

## Contributing ##

The Sprockets source code is [hosted on
GitHub](https://github.com/sstephenson/sprockets). You can check out a
copy of the latest code using Git:

    $ git clone https://github.com/sstephenson/sprockets.git

If you've found a bug or have a question, please open an issue on the
[Sprockets issue
tracker](https://github.com/sstephenson/sprockets/issues). Or, clone
the Sprockets repository, write a failing test case, fix the bug and
submit a pull request.

## Version History ##

<<<<<<< HEAD
**3.0.0**

* MIME Types now accept charset custom charset detecters. Improves support for UTF-16/32 files.
* Environment#version no longer affects asset digests. Only used for busting the asset cache.
* Removed builtin support for LESS.
* Removed include directive support.
* Deprecated BundledAsset#to_a. Use BundledAsset#included to access debugging subcomponents.
* Support circular dependencies. For parity with ES6 modules.
* Manifest compilation will no longer generate .gz files by default. [Mixing
  Content-Encoding and ETags is just a bad
  idea](https://issues.apache.org/bugzilla/show_bug.cgi?id=39727)
* Added linked or referenced assets. When an asset is compiled, any of its links
  will be compiled as well.
* Add Asset integrity attribute for Subresource Integrity
* Default digest changed to SHA256. Configuring digest_class is deprecated.
* Rename Asset#digest to Asset#hexdigest. Asset#digest is deprecated and will
  return a raw byte String in 4.x.
=======
**2.12.3** (October 28, 2014)

* Security: Fix directory traversal bug in development mode server.
>>>>>>> 55a53fcd

**2.12.2** (September 5, 2014)

* Ensure internal asset lookups calls are still restricted to load paths within
  asset compiles. Though, you should not depend on internal asset resolves to be
  completely restricted for security reasons. Assets themselves should be
  considered full scripting environments with filesystem access.

**2.12.1** (April 17, 2014)

* Fix making manifest target directory when its different than the output directory.

**2.12.0** (March 13, 2014)

* Avoid context reference in SassImporter hack so its Marshallable. Fixes
 issues with Sass 3.3.x.

**2.11.0** (February 19, 2014)

* Cache store must now be an LRU implementation.
* Default digest changed to SHA1. To continue using MD5.
  `env.digest_class = Digest::MD5`.

**2.10.0** (May 24, 2013)

* Support for `bower.json`

**2.9.3** (April 20, 2013)

* Fixed sass caching bug

**2.9.2** (April 8, 2013)

* Improve file freshness check performance
* Directive processor encoding fixes

**2.9.1** (April 6, 2013)

* Support for Uglifier 2.x

**2.9.0** (February 25, 2013)

* Write out gzipped variants of bundled assets.

**2.8.2** (December 10, 2012)

* Fixed top level Sass constant references
* Fixed manifest logger when environment is disabled

**2.8.1** (October 31, 2012)

* Fixed Sass importer bug

**2.8.0** (October 16, 2012)

* Allow manifest location to be separated from output directory
* Pass logical path and absolute path to each_logical_path iterator

**2.7.0** (October 10, 2012)

* Added --css-compressor and --js-compressor command line flags
* Added css/js compressor shorthand
* Change default manifest.json filename to be a randomized manifest-16HEXBYTES.json
* Allow nil environment to be passed to manifest
* Allow manifest instance to be set on rake task

**2.6.0** (September 19, 2012)

* Added bower component.json require support

**2.5.0** (September 4, 2012)

* Fixed Ruby 2.0 RegExp warning
* Provide stubbed implementation of context *_path helpers
* Add SassCompressor

**2.4.5** (July 10, 2012)

* Tweaked some logger levels

**2.4.4** (July 2, 2012)

* Canonicalize logical path extensions
* Check absolute paths passed to depend_on

**2.4.3** (May 16, 2012)

* Exposed :sprockets in sass options
* Include dependency paths in asset mtime

**2.4.2** (May 7, 2012)

* Fixed MultiJson feature detect

**2.4.1** (April 26, 2012)

* Fixed MultiJson API change
* Fixed gzip mtime

**2.4.0** (March 27, 2012)

* Added global path registry
* Added global processor registry

**2.3.2** (March 26, 2012)

* Fix Context#logical_path with dots

**2.3.1** (February 11, 2012)

* Added bytesize to manifest
* Added Asset#bytesize alias
* Security: Check path for forbidden access after unescaping

**2.3.0** (January 16, 2012)

* Added special Sass importer that automatically tracks any `@import`ed files.

**2.2.0** (January 10, 2012)

* Added `sprockets` command line utility.
* Added rake/sprocketstask.
* Added json manifest log of compiled assets.
* Added `stub` directive that allows you to exclude files from the bundle.
* Added per environment external encoding (Environment#default_external_encoding). Defaults to UTF-8. Fixes issues where LANG is not set correctly and Rubys default external is set to ASCII.

**2.1.2** (November 20, 2011)

* Disabled If-Modified-Since server checks. Fixes some browser caching issues when serving the asset body only. If-None-Match caching is sufficient.

**2.1.1** (November 18, 2011)

* Fix windows absolute path check bug.

**2.1.0** (November 11, 2011)

* Directive comment lines are now turned into empty lines instead of removed. This way line numbers in
  CoffeeScript syntax errors are correct.
* Performance and caching bug fixes.

**2.0.3** (October 17, 2011)

* Detect format extensions from right to left.
* Make JST namespace configurable.

**2.0.2** (October 4, 2011)

* Fixed loading stale cache from bundler gems.

**2.0.1** (September 30, 2011)

* Fixed bug with fingerprinting file names with multiple dots.
* Decode URIs as default internal.
* Fix symlinked asset directories.

**2.0.0** (August 29, 2011)

* Initial public release.

# License #

Copyright &copy; 2014 Sam Stephenson <<sstephenson@gmail.com>>

Copyright &copy; 2014 Joshua Peek <<josh@joshpeek.com>>

Sprockets is distributed under an MIT-style license. See LICENSE for
details.<|MERGE_RESOLUTION|>--- conflicted
+++ resolved
@@ -381,7 +381,6 @@
 
 ## Version History ##
 
-<<<<<<< HEAD
 **3.0.0**
 
 * MIME Types now accept charset custom charset detecters. Improves support for UTF-16/32 files.
@@ -399,11 +398,10 @@
 * Default digest changed to SHA256. Configuring digest_class is deprecated.
 * Rename Asset#digest to Asset#hexdigest. Asset#digest is deprecated and will
   return a raw byte String in 4.x.
-=======
+
 **2.12.3** (October 28, 2014)
 
 * Security: Fix directory traversal bug in development mode server.
->>>>>>> 55a53fcd
 
 **2.12.2** (September 5, 2014)
 
