require 'sprockets/version'
require 'sprockets/autoload'

module Sprockets
  # Environment
  autoload :Asset,                   'sprockets/asset'
  autoload :Base,                    'sprockets/base'
  autoload :CachedEnvironment,       'sprockets/cached_environment'
  autoload :Environment,             'sprockets/environment'
  autoload :Manifest,                'sprockets/manifest'

  # Processing
  autoload :Bundle,                  'sprockets/bundle'
  autoload :Context,                 'sprockets/context'
  autoload :DirectiveProcessor,      'sprockets/directive_processor'
  autoload :FileReader,              'sprockets/file_reader'

  # Internal utilities
  autoload :ArgumentError,           'sprockets/errors'
  autoload :Cache,                   'sprockets/cache'
  autoload :ContentTypeMismatch,     'sprockets/errors'
  autoload :DigestUtils,             'sprockets/digest_utils'
  autoload :EncodingUtils,           'sprockets/encoding_utils'
  autoload :Error,                   'sprockets/errors'
  autoload :FileNotFound,            'sprockets/errors'
  autoload :HTTPUtils,               'sprockets/http_utils'
  autoload :PathUtils,               'sprockets/path_utils'
  autoload :Utils,                   'sprockets/utils'

  require 'sprockets/processor_utils'
  extend ProcessorUtils

  # Extend Sprockets module to provide global registry
  require 'sprockets/configuration'
  require 'sprockets/context'
  require 'digest/sha2'
  extend Configuration

  self.config = {
    bundle_processors: Hash.new { |h, k| [].freeze }.freeze,
    bundle_reducers: Hash.new { |h, k| {}.freeze }.freeze,
    compressors: Hash.new { |h, k| {}.freeze }.freeze,
    dependencies: Set.new.freeze,
    dependency_resolvers: {}.freeze,
    digest_class: Digest::SHA256,
    mime_exts: {}.freeze,
    mime_types: {}.freeze,
    paths: [].freeze,
    pipelines: {}.freeze,
    postprocessors: Hash.new { |h, k| [].freeze }.freeze,
    preprocessors: Hash.new { |h, k| [].freeze }.freeze,
    registered_transformers: Hash.new { |h, k| {}.freeze }.freeze,
    root: __dir__.dup.freeze,
    transformers: Hash.new { |h, k| {}.freeze }.freeze,
    version: ""
  }.freeze

  @context_class = Context

  require 'logger'
  @logger = Logger.new($stderr)
  @logger.level = Logger::FATAL

  # Common asset text types
  register_mime_type 'application/javascript', extensions: ['.js'], charset: :unicode
  register_mime_type 'application/json', extensions: ['.json'], charset: :unicode
  register_mime_type 'application/ruby', extensions: ['.rb']
  register_mime_type 'application/xml', extensions: ['.xml']
  register_mime_type 'text/css', extensions: ['.css'], charset: :css
  register_mime_type 'text/html', extensions: ['.html', '.htm'], charset: :html
  register_mime_type 'text/plain', extensions: ['.txt', '.text']
  register_mime_type 'text/yaml', extensions: ['.yml', '.yaml'], charset: :unicode

  # Common image types
  register_mime_type 'image/x-icon', extensions: ['.ico']
  register_mime_type 'image/bmp', extensions: ['.bmp']
  register_mime_type 'image/gif', extensions: ['.gif']
  register_mime_type 'image/webp', extensions: ['.webp']
  register_mime_type 'image/png', extensions: ['.png']
  register_mime_type 'image/jpeg', extensions: ['.jpg', '.jpeg']
  register_mime_type 'image/tiff', extensions: ['.tiff', '.tif']
  register_mime_type 'image/svg+xml', extensions: ['.svg']

  # Common audio/video types
  register_mime_type 'video/webm', extensions: ['.webm']
  register_mime_type 'audio/basic', extensions: ['.snd', '.au']
  register_mime_type 'audio/aiff', extensions: ['.aiff']
  register_mime_type 'audio/mpeg', extensions: ['.mp3', '.mp2', '.m2a', '.m3a']
  register_mime_type 'application/ogg', extensions: ['.ogx']
  register_mime_type 'audio/midi', extensions: ['.midi', '.mid']
  register_mime_type 'video/avi', extensions: ['.avi']
  register_mime_type 'audio/wave', extensions: ['.wav', '.wave']
  register_mime_type 'video/mp4', extensions: ['.mp4', '.m4v']

  # Common font types
  register_mime_type 'application/vnd.ms-fontobject', extensions: ['.eot']
  register_mime_type 'application/x-font-ttf', extensions: ['.ttf']
  register_mime_type 'application/font-woff', extensions: ['.woff']

<<<<<<< HEAD
  require 'sprockets/source_map_processor'
  register_mime_type 'application/js-sourcemap+json', extensions: ['.js.map']
  register_mime_type 'application/css-sourcemap+json', extensions: ['.css.map']
  register_transformer 'application/javascript', 'application/js-sourcemap+json', SourceMapProcessor
  register_transformer 'text/css', 'application/css-sourcemap+json', SourceMapProcessor
=======
  register_pipeline :source do |env|
    []
  end

  register_pipeline :self do |env, type, file_type, engine_extnames|
    env.self_processors_for(type, file_type, engine_extnames)
  end

  register_pipeline :default do |env, type, file_type, engine_extnames|
    env.default_processors_for(type, file_type, engine_extnames)
  end
>>>>>>> 98b47d11

  require 'sprockets/directive_processor'
  register_preprocessor 'text/css', DirectiveProcessor.new(comments: ["//", ["/*", "*/"]])
  register_preprocessor 'application/javascript', DirectiveProcessor.new(comments: ["//", ["/*", "*/"]])

  require 'sprockets/bundle'
  register_bundle_processor 'application/javascript', Bundle
  register_bundle_processor 'text/css', Bundle

  register_bundle_metadata_reducer '*/*', :data, :+
  register_bundle_metadata_reducer 'application/javascript', :data, Utils.method(:concat_javascript_sources)
  register_bundle_metadata_reducer '*/*', :links, :+
  register_bundle_metadata_reducer 'application/javascript', :map, :+

  require 'sprockets/closure_compressor'
  require 'sprockets/sass_compressor'
  require 'sprockets/uglifier_compressor'
  require 'sprockets/yui_compressor'
  register_compressor 'text/css', :sass, SassCompressor
  register_compressor 'text/css', :scss, SassCompressor
  register_compressor 'text/css', :yui, YUICompressor
  register_compressor 'application/javascript', :closure, ClosureCompressor
  register_compressor 'application/javascript', :uglifier, UglifierCompressor
  register_compressor 'application/javascript', :uglify, UglifierCompressor
  register_compressor 'application/javascript', :yui, YUICompressor

  # Babel, TheFuture™ is now
  require 'sprockets/babel_processor'
  register_mime_type 'application/ecmascript-6', extensions: ['.es6'], charset: :unicode
  register_transformer 'application/ecmascript-6', 'application/javascript', BabelProcessor
  register_preprocessor 'application/ecmascript-6', DirectiveProcessor.new(comments: ["//", ["/*", "*/"]])

  # Mmm, CoffeeScript
  require 'sprockets/coffee_script_processor'
  register_mime_type 'text/coffeescript', extensions: ['.coffee', '.js.coffee']
  register_transformer 'text/coffeescript', 'application/javascript', CoffeeScriptProcessor
  register_preprocessor 'text/coffeescript', DirectiveProcessor.new(comments: ["#", ["###", "###"]])

  # JST processors
  require 'sprockets/eco_processor'
  require 'sprockets/ejs_processor'
  require 'sprockets/jst_processor'
  register_mime_type 'text/eco', extensions: ['.eco', '.jst.eco']
  register_mime_type 'text/ejs', extensions: ['.ejs', '.jst.ejs']
  register_transformer 'text/eco', 'application/javascript+function', EcoProcessor
  register_transformer 'text/ejs', 'application/javascript+function', EjsProcessor
  register_transformer 'application/javascript+function', 'application/javascript', JstProcessor

  # CSS processors
  require 'sprockets/sass_processor'
  register_mime_type 'text/sass', extensions: ['.sass', '.css.sass']
  register_mime_type 'text/scss', extensions: ['.scss', '.css.scss']
  register_transformer 'text/sass', 'text/css', SassProcessor
  register_transformer 'text/scss', 'text/css', ScssProcessor
  register_preprocessor 'text/sass', DirectiveProcessor.new(comments: ["//", ["/*", "*/"]])
  register_preprocessor 'text/scss', DirectiveProcessor.new(comments: ["//", ["/*", "*/"]])
  register_bundle_metadata_reducer 'text/css', :sass_dependencies, Set.new, :+

  # ERB
  require 'sprockets/erb_processor'
  register_transformer_suffix(%w(
    application/ecmascript-6
    application/javascript
    application/json
    application/xml
    text/coffeescript
    text/css
    text/html
    text/plain
    text/sass
    text/scss
    text/yaml
  ), 'application/\2+ruby', '.erb', ERBProcessor)

  register_mime_type 'application/html+ruby', extensions: ['.html.erb', '.erb', '.rhtml'], charset: :html
  register_mime_type 'application/xml+ruby', extensions: ['.xml.erb', '.rxml']


  register_dependency_resolver 'environment-version' do |env|
    env.version
  end
  register_dependency_resolver 'environment-paths' do |env|
    env.paths
  end
  register_dependency_resolver 'file-digest' do |env, str|
    env.file_digest(env.parse_file_digest_uri(str))
  end
  register_dependency_resolver 'processors' do |env, str|
    env.resolve_processors_cache_key_uri(str)
  end

  depend_on 'environment-version'
  depend_on 'environment-paths'
end<|MERGE_RESOLUTION|>--- conflicted
+++ resolved
@@ -47,6 +47,7 @@
     mime_types: {}.freeze,
     paths: [].freeze,
     pipelines: {}.freeze,
+    pipeline_exts: {}.freeze,
     postprocessors: Hash.new { |h, k| [].freeze }.freeze,
     preprocessors: Hash.new { |h, k| [].freeze }.freeze,
     registered_transformers: Hash.new { |h, k| {}.freeze }.freeze,
@@ -97,25 +98,23 @@
   register_mime_type 'application/x-font-ttf', extensions: ['.ttf']
   register_mime_type 'application/font-woff', extensions: ['.woff']
 
-<<<<<<< HEAD
   require 'sprockets/source_map_processor'
   register_mime_type 'application/js-sourcemap+json', extensions: ['.js.map']
   register_mime_type 'application/css-sourcemap+json', extensions: ['.css.map']
   register_transformer 'application/javascript', 'application/js-sourcemap+json', SourceMapProcessor
   register_transformer 'text/css', 'application/css-sourcemap+json', SourceMapProcessor
-=======
+
   register_pipeline :source do |env|
     []
   end
 
-  register_pipeline :self do |env, type, file_type, engine_extnames|
-    env.self_processors_for(type, file_type, engine_extnames)
-  end
-
-  register_pipeline :default do |env, type, file_type, engine_extnames|
-    env.default_processors_for(type, file_type, engine_extnames)
-  end
->>>>>>> 98b47d11
+  register_pipeline :self do |env, type, file_type|
+    env.self_processors_for(type, file_type)
+  end
+
+  register_pipeline :default do |env, type, file_type|
+    env.default_processors_for(type, file_type)
+  end
 
   require 'sprockets/directive_processor'
   register_preprocessor 'text/css', DirectiveProcessor.new(comments: ["//", ["/*", "*/"]])
