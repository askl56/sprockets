require 'sprockets/version'

module Sprockets
  # Environment
  autoload :Asset,                   'sprockets/asset'
  autoload :Base,                    'sprockets/base'
  autoload :CachedEnvironment,       'sprockets/cached_environment'
  autoload :Environment,             'sprockets/environment'
  autoload :Manifest,                'sprockets/manifest'

  # Processing
  autoload :Bundle,                  'sprockets/bundle'
  autoload :ClosureCompressor,       'sprockets/closure_compressor'
  autoload :CoffeeScriptTemplate,    'sprockets/coffee_script_template'
  autoload :Context,                 'sprockets/context'
  autoload :DirectiveProcessor,      'sprockets/directive_processor'
  autoload :EcoTemplate,             'sprockets/eco_template'
  autoload :EjsTemplate,             'sprockets/ejs_template'
  autoload :ERBTemplate,             'sprockets/erb_template'
  autoload :JstProcessor,            'sprockets/jst_processor'
  autoload :SassCompressor,          'sprockets/sass_compressor'
  autoload :SassTemplate,            'sprockets/sass_template'
  autoload :ScssTemplate,            'sprockets/sass_template'
  autoload :UglifierCompressor,      'sprockets/uglifier_compressor'
  autoload :YUICompressor,           'sprockets/yui_compressor'

  # Internal utilities
  autoload :ArgumentError,           'sprockets/errors'
  autoload :Cache,                   'sprockets/cache'
  autoload :ContentTypeMismatch,     'sprockets/errors'
  autoload :EncodingUtils,           'sprockets/encoding_utils'
  autoload :Error,                   'sprockets/errors'
  autoload :FileNotFound,            'sprockets/errors'
  autoload :HTTPUtils,               'sprockets/http_utils'
  autoload :LazyProcessor,           'sprockets/lazy_processor'
  autoload :PathUtils,               'sprockets/path_utils'
  autoload :Utils,                   'sprockets/utils'

  # Extend Sprockets module to provide global registry
  require 'sprockets/configuration'
  extend Configuration

  @root              = File.expand_path('..', __FILE__).freeze
  @paths             = [].freeze
  @mime_types        = {}.freeze
  @mime_exts         = {}.freeze
  @encodings         = {}.freeze
<<<<<<< HEAD
  @transformers      = Hash.new { |h, k| {}.freeze }.freeze
=======
  @engines           = {}.freeze
  @engine_mime_types = {}.freeze
>>>>>>> 0dd087cd
  @preprocessors     = Hash.new { |h, k| [].freeze }.freeze
  @postprocessors    = Hash.new { |h, k| [].freeze }.freeze
  @bundle_processors = Hash.new { |h, k| [].freeze }.freeze
  @compressors       = Hash.new { |h, k| {}.freeze }.freeze
  @context_class     = Context
  @version           = ''

  # Set the default digest
  require 'digest/sha1'
  @digest_class = Digest::SHA1

  require 'logger'
  @logger = Logger.new($stderr)
  @logger.level = Logger::FATAL

  # Common asset text types
  register_mime_type 'application/javascript', extensions: ['.js'], charset: EncodingUtils::DETECT_UNICODE
  register_mime_type 'application/json', extensions: ['.json'], charset: EncodingUtils::DETECT_UNICODE
  register_mime_type 'application/xml', extensions: ['.xml']
  register_mime_type 'text/css', extensions: ['.css'], charset: EncodingUtils::DETECT_CSS
  register_mime_type 'text/html', extensions: ['.html', '.htm'], charset: EncodingUtils::DETECT_HTML
  register_mime_type 'text/plain', extensions: ['.txt', '.text']
  register_mime_type 'text/yaml', extensions: ['.yml', '.yaml'], charset: EncodingUtils::DETECT_UNICODE

  # Common image types
  register_mime_type 'image/x-icon', extensions: ['.ico']
  register_mime_type 'image/bmp', extensions: ['.bmp']
  register_mime_type 'image/gif', extensions: ['.gif']
  register_mime_type 'image/webp', extensions: ['.webp']
  register_mime_type 'image/png', extensions: ['.png']
  register_mime_type 'image/jpeg', extensions: ['.jpg', '.jpeg']
  register_mime_type 'image/tiff', extensions: ['.tiff', '.tif']
  register_mime_type 'image/svg+xml', extensions: ['.svg']

  # Common audio/video types
  register_mime_type 'video/webm', extensions: ['.webm']
  register_mime_type 'audio/basic', extensions: ['.snd', '.au']
  register_mime_type 'audio/aiff', extensions: ['.aiff']
  register_mime_type 'audio/mpeg', extensions: ['.mp3', '.mp2', '.m2a', '.m3a']
  register_mime_type 'application/ogg', extensions: ['.ogx']
  register_mime_type 'audio/midi', extensions: ['.midi', '.mid']
  register_mime_type 'video/avi', extensions: ['.avi']
  register_mime_type 'audio/wave', extensions: ['.wav', '.wave']
  register_mime_type 'video/mp4', extensions: ['.mp4', '.m4v']

  # Common font types
  register_mime_type 'application/vnd.ms-fontobject', extensions: ['.eot']
  register_mime_type 'application/x-font-ttf', extensions: ['.ttf']
  register_mime_type 'application/font-woff', extensions: ['.woff']

  # HTTP content encodings
  register_encoding :deflate, EncodingUtils::DEFLATE
  register_encoding :gzip,    EncodingUtils::GZIP
  register_encoding :base64,  EncodingUtils::BASE64

  register_preprocessor 'text/css', DirectiveProcessor
  register_preprocessor 'application/javascript', DirectiveProcessor

  register_bundle_processor 'application/javascript', Bundle
  register_bundle_processor 'text/css', Bundle

  register_compressor 'text/css', :sass, LazyProcessor.new { SassCompressor }
  register_compressor 'text/css', :scss, LazyProcessor.new { SassCompressor }
  register_compressor 'text/css', :yui, LazyProcessor.new { YUICompressor }
  register_compressor 'application/javascript', :closure, LazyProcessor.new { ClosureCompressor }
  register_compressor 'application/javascript', :uglifier, LazyProcessor.new { UglifierCompressor }
  register_compressor 'application/javascript', :uglify, LazyProcessor.new { UglifierCompressor }
  register_compressor 'application/javascript', :yui, LazyProcessor.new { YUICompressor }

  # Mmm, CoffeeScript
  register_mime_type 'text/coffeescript', extensions: ['.coffee']
  register_transformer 'text/coffeescript', 'application/javascript', LazyProcessor.new { CoffeeScriptTemplate }

  # JST engines
  register_mime_type 'application/jst', extensions: ['.jst']
  register_mime_type 'text/eco', extensions: ['.eco']
  register_mime_type 'text/ejs', extensions: ['.ejs']
  register_transformer 'application/jst', 'application/javascript', LazyProcessor.new { JstProcessor }
  register_transformer 'text/eco', 'application/javascript', LazyProcessor.new { EcoTemplate }
  register_transformer 'text/ejs', 'application/javascript', LazyProcessor.new { EjsTemplate }

  # CSS engines
  register_mime_type 'text/sass', '.sass'
  register_mime_type 'text/scss', '.scss'
  register_transformer 'text/sass', 'text/css', LazyProcessor.new { SassTemplate }
  register_transformer 'text/scss', 'text/css', LazyProcessor.new { ScssTemplate }

  # Other
  register_mime_type 'text/plain+ruby', '.erb'
  register_transformer 'text/plain+ruby', 'text/plain', LazyProcessor.new { ERBTemplate }
end<|MERGE_RESOLUTION|>--- conflicted
+++ resolved
@@ -45,12 +45,9 @@
   @mime_types        = {}.freeze
   @mime_exts         = {}.freeze
   @encodings         = {}.freeze
-<<<<<<< HEAD
-  @transformers      = Hash.new { |h, k| {}.freeze }.freeze
-=======
   @engines           = {}.freeze
   @engine_mime_types = {}.freeze
->>>>>>> 0dd087cd
+  @transformers      = Hash.new { |h, k| {}.freeze }.freeze
   @preprocessors     = Hash.new { |h, k| [].freeze }.freeze
   @postprocessors    = Hash.new { |h, k| [].freeze }.freeze
   @bundle_processors = Hash.new { |h, k| [].freeze }.freeze
@@ -121,24 +118,17 @@
   register_compressor 'application/javascript', :yui, LazyProcessor.new { YUICompressor }
 
   # Mmm, CoffeeScript
-  register_mime_type 'text/coffeescript', extensions: ['.coffee']
-  register_transformer 'text/coffeescript', 'application/javascript', LazyProcessor.new { CoffeeScriptTemplate }
+  register_engine '.coffee', LazyProcessor.new { CoffeeScriptTemplate }, mime_type: 'application/javascript'
 
   # JST engines
-  register_mime_type 'application/jst', extensions: ['.jst']
-  register_mime_type 'text/eco', extensions: ['.eco']
-  register_mime_type 'text/ejs', extensions: ['.ejs']
-  register_transformer 'application/jst', 'application/javascript', LazyProcessor.new { JstProcessor }
-  register_transformer 'text/eco', 'application/javascript', LazyProcessor.new { EcoTemplate }
-  register_transformer 'text/ejs', 'application/javascript', LazyProcessor.new { EjsTemplate }
+  register_engine '.jst',    LazyProcessor.new { JstProcessor }, mime_type: 'application/javascript'
+  register_engine '.eco',    LazyProcessor.new { EcoTemplate },  mime_type: 'application/javascript'
+  register_engine '.ejs',    LazyProcessor.new { EjsTemplate },  mime_type: 'application/javascript'
 
   # CSS engines
-  register_mime_type 'text/sass', '.sass'
-  register_mime_type 'text/scss', '.scss'
-  register_transformer 'text/sass', 'text/css', LazyProcessor.new { SassTemplate }
-  register_transformer 'text/scss', 'text/css', LazyProcessor.new { ScssTemplate }
+  register_engine '.sass',   LazyProcessor.new { SassTemplate }, mime_type: 'text/css'
+  register_engine '.scss',   LazyProcessor.new { ScssTemplate }, mime_type: 'text/css'
 
   # Other
-  register_mime_type 'text/plain+ruby', '.erb'
-  register_transformer 'text/plain+ruby', 'text/plain', LazyProcessor.new { ERBTemplate }
+  register_engine '.erb',    LazyProcessor.new { ERBTemplate }, mime_type: 'text/plain'
 end