--- conflicted
+++ resolved
@@ -51,12 +51,8 @@
     paths: [].freeze,
     postprocessors: Hash.new { |h, k| [].freeze }.freeze,
     preprocessors: Hash.new { |h, k| [].freeze }.freeze,
-<<<<<<< HEAD
+    registered_transformers: Hash.new { |h, k| {}.freeze }.freeze,
     root: __dir__.dup.freeze,
-=======
-    registered_transformers: Hash.new { |h, k| {}.freeze }.freeze,
-    root: File.expand_path('..', __FILE__).freeze,
->>>>>>> e22d736f
     transformers: Hash.new { |h, k| {}.freeze }.freeze,
     version: ""
   }.freeze
