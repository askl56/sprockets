require 'sprockets/asset'
require 'sprockets/bower'
require 'sprockets/errors'
require 'sprockets/resolve'
require 'sprockets/server'
<<<<<<< HEAD
require 'uri'
require 'rack/utils'
=======
require 'sprockets/legacy'
>>>>>>> 40f28106

module Sprockets
  # `Base` class for `Environment` and `Cached`.
  class Base
    include PathUtils, HTTPUtils
    include Configuration
    include Server
    include Resolve
    include Bower
    include Legacy

    # Get persistent cache store
    attr_reader :cache

    # Set persistent cache store
    #
    # The cache store must implement a pair of getters and
    # setters. Either `get(key)`/`set(key, value)`,
    # `[key]`/`[key]=value`, `read(key)`/`write(key, value)`.
    def cache=(cache)
      @cache = Cache.new(cache, logger)
    end

    # Return an `Cached`. Must be implemented by the subclass.
    def cached
      raise NotImplementedError
    end
    alias_method :index, :cached

    # Internal: Compute hexdigest for path.
    #
    # path - String filename or directory path.
    #
    # Returns a String SHA1 hexdigest or nil.
    def file_hexdigest(path)
      if stat = self.stat(path)
        # Caveat: Digests are cached by the path's current mtime. Its possible
        # for a files contents to have changed and its mtime to have been
        # negligently reset thus appearing as if the file hasn't changed on
        # disk. Also, the mtime is only read to the nearest second. Its
        # also possible the file was updated more than once in a given second.
        cache.fetch(['file_hexdigest', path, stat.mtime.to_i]) do
          if stat.directory?
            # If its a directive, digest the list of filenames
            Digest::SHA1.hexdigest(self.entries(path).join(','))
          elsif stat.file?
            # If its a file, digest the contents
            Digest::SHA1.file(path.to_s).hexdigest
          end
        end
      end
    end

    # Internal: Compute hexdigest for a set of paths.
    #
    # paths - Array of filename or directory paths.
    #
    # Returns a String SHA1 hexdigest.
    def dependencies_hexdigest(paths)
      digest = Digest::SHA1.new
      paths.each { |path| digest.update(file_hexdigest(path).to_s) }
      digest.hexdigest
    end

    # Find asset by logical path or expanded path.
    def find_asset(*args)
      status, asset = find_asset_with_status(*args)
      asset if status == :ok
    end

    def find_asset_by_uri(uri)
      uri     = URI(uri)
      path    = URI::Generic::DEFAULT_PARSER.unescape(uri.path)
      path.force_encoding(Encoding::UTF_8)
      options = Rack::Utils.parse_query(uri.query)

      # Temporary sanity checks
      unless uri.scheme == 'file'
        raise "invalid URI: must be file scheme"
      end

      unless absolute_path?(path)
        raise "invalid URI: path must be absolute"
      end

      unless options['type']
        raise "invalid URI: missing type"
      end

      unless asset = find_asset(path, accept: options['type'], bundle: !options.key?('processed'))
        raise NotFound, "could not find #{uri}"
      end

      asset
    end

    # Preferred `find_asset` shorthand.
    #
    #     environment['application.js']
    #
    def [](*args)
      find_asset(*args)
    end

    # Pretty inspect
    def inspect
      "#<#{self.class}:0x#{object_id.to_s(16)} " +
        "root=#{root.to_s.inspect}, " +
        "paths=#{paths.inspect}>"
    end

    protected
      def find_asset_with_status(path, options = {})
        path = path.to_s
        options = options.dup
        options[:bundle] = true unless options.key?(:bundle)
        accept = options.delete(:accept)
        if_match = options.delete(:if_match)
        if_none_match = options.delete(:if_none_match)

        if absolute_path?(path)
          path = File.expand_path(path)
          if file?(path) && (accept.nil? || resolve_path_transform_type(path, accept))
            filename = path
          end
        else
          filename = resolve_all(path, accept: accept).first
          mime_type = parse_path_extnames(path)[1]
          accept = parse_accept_options(mime_type, accept).map { |t, v| "#{t}; q=#{v}" }.join(", ")
        end

        if filename
          options = { bundle: options[:bundle], accept: accept, accept_encoding: options[:accept_encoding] }
          asset_hash = build_asset_hash(filename, options)
          asset = Asset.new(asset_hash) if asset_hash

          if if_match && asset.digest != if_match
            return :precondition_failed
          elsif if_none_match && asset.digest == if_none_match
            return :not_modified
          else
            return :ok, asset
          end
        else
          return :not_found
        end
      end

      def build_asset_hash(filename, options)
        load_path, logical_path = paths_split(self.paths, filename)
        unless load_path
          raise FileOutsidePaths, "#{load_path} isn't in paths: #{self.paths.join(', ')}"
        end

        logical_path, file_type, engine_extnames = parse_path_extnames(logical_path)
        logical_path = normalize_logical_path(logical_path)

        asset = {
          load_path: load_path,
          filename: filename,
          name: logical_path
        }

        if asset_type = resolve_transform_type(file_type, options[:accept])
          asset[:content_type] = asset_type
          asset[:logical_path] = logical_path + mime_types[asset_type][:extensions].first
        else
          asset[:logical_path] = logical_path
        end

        processed_processors = unwrap_preprocessors(file_type) +
          unwrap_engines(engine_extnames).reverse +
          unwrap_transformer(file_type, asset_type) +
          unwrap_postprocessors(asset_type)
        bundled_processors = unwrap_bundle_processors(asset_type)

        should_bundle = options[:bundle] && bundled_processors.any?
        processors = should_bundle ? bundled_processors : processed_processors
        processors += unwrap_encoding_processors(options[:accept_encoding])

        uri = "file://#{URI::Generic::DEFAULT_PARSER.escape(filename)}?type=#{asset[:content_type]}"
        uri += "&processed" if processors.any? && !should_bundle
        asset[:uri] = uri

        if processors.any?
          build_processed_asset_hash(asset, processors)
        else
          build_static_asset_hash(asset)
        end
      end

      def build_processed_asset_hash(asset, processors)
        processed = process(
          processors,
          asset[:uri],
          asset[:filename],
          asset[:load_path],
          asset[:name],
          asset[:content_type],
          read_file(asset[:filename], asset[:content_type])
        )

        # Ensure originally read file is marked as a dependency
        processed[:metadata][:dependency_paths] = Set.new(processed[:metadata][:dependency_paths]).merge([asset[:filename]])

        # TODO: Shouldn't need to hard code linked_path init
        processed[:metadata][:links] ||= Set.new

        asset.merge(processed).merge({
          mtime: processed[:metadata][:dependency_paths].map { |path| stat(path).mtime.to_i }.max,
          metadata: processed[:metadata].merge(
            dependency_digest: dependencies_hexdigest(processed[:metadata][:dependency_paths])
          )
        })
      end

      def build_static_asset_hash(asset)
        stat = self.stat(asset[:filename])
        asset.merge({
          encoding: Encoding::BINARY,
          length: stat.size,
          mtime: stat.mtime.to_i,
          digest: digest_class.file(asset[:filename]).hexdigest,
          metadata: {
            dependency_paths: Set.new([asset[:filename]]),
            dependency_digest: dependencies_hexdigest([asset[:filename]]),
          }
        })
      end
  end
end<|MERGE_RESOLUTION|>--- conflicted
+++ resolved
@@ -3,12 +3,9 @@
 require 'sprockets/errors'
 require 'sprockets/resolve'
 require 'sprockets/server'
-<<<<<<< HEAD
+require 'sprockets/legacy'
 require 'uri'
 require 'rack/utils'
-=======
-require 'sprockets/legacy'
->>>>>>> 40f28106
 
 module Sprockets
   # `Base` class for `Environment` and `Cached`.
