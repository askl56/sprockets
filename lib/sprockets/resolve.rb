--- conflicted
+++ resolved
@@ -20,17 +20,9 @@
     #     # => "file:///path/to/app/javascripts/application.coffee?type=application/javascript"
     #
     # The String Asset URI is returned or nil if no results are found.
-<<<<<<< HEAD
-    def resolve(path, load_paths: self.paths, accept: nil, bundle: true, base_path: nil)
+    def resolve(path, load_paths: config[:paths], accept: nil, bundle: true, base_path: nil)
       paths = load_paths
       skip_bundle = !bundle
-=======
-    def resolve(path, options = {})
-      path = path.to_s
-      paths = options[:load_paths] || config[:paths]
-      accept = options[:accept]
-      skip_bundle = options.key?(:bundle) ? !options[:bundle] : false
->>>>>>> 96c36c63
 
       if valid_asset_uri?(path)
         resolve_asset_uri(path)
