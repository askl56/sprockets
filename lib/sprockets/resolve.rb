require 'sprockets/asset_uri'

module Sprockets
  module Resolve
    # Public: Finds the absolute path for a given logical path by searching the
    # environment's load paths.
    #
    #     resolve("application.js")
<<<<<<< HEAD
    #     # => "/path/to/app/javascripts/application.coffee"
=======
    #     # => "/path/to/app/javascripts/application.js"
>>>>>>> 1c41d9b9
    #
    # An accept content type can be given if the logical path doesn't have a
    # format extension.
    #
    #     resolve("application", accept: "application/javascript")
    #     # => "/path/to/app/javascripts/application.js"
    #
    # The String path is returned or nil if no results are found.
    def resolve(path, options = {})
      logical_name, mime_type, _ = parse_path_extnames(path)

      paths = options[:load_paths] || self.paths

      if absolute_path?(path)
        path = File.expand_path(path)
        if paths_split(paths, path) && file?(path)
          if accept = options[:accept]
            find_best_q_match(accept, [path]) do |candidate, matcher|
              match_mime_type?(mime_type || "application/octet-stream", matcher)
            end
          else
            path
          end
        end
      else
        accepts = parse_accept_options(mime_type, options[:accept])
        filename, _ = resolve_under_paths(paths, logical_name, mime_type, accepts)
        filename
      end
    end

    # Public: Find Asset URI for given a logical path by searching the
    # environment's load paths.
    #
    #     locate("application.js")
    #     # => "file:///path/to/app/javascripts/application.js?content_type=application/javascript"
    #
    # An accept content type can be given if the logical path doesn't have a
    # format extension.
    #
    #     locate("application", accept: "application/javascript")
    #     # => "file:///path/to/app/javascripts/application.coffee?content_type=application/javascript"
    #
    # The String Asset URI is returned or nil if no results are found.
    def locate(path, options = {})
      path = path.to_s
      accept = options[:accept]
      skip_bundle = options.key?(:bundle) ? !options[:bundle] : false

      available_encodings = self.encodings.keys + ['identity']
      encoding = find_best_q_match(options[:accept_encoding], available_encodings)

      paths = options[:load_paths] || self.paths

      if absolute_path?(path)
        path = File.expand_path(path)
        if paths_split(paths, path) && file?(path)
          mime_type = parse_path_extnames(path)[1]
          _type = resolve_transform_type(mime_type, accept)
          if !accept || _type
            filename = path
            type = _type
          end
        end
      else
        logical_name, mime_type, _ = parse_path_extnames(path)
        parsed_accept = parse_accept_options(mime_type, accept)

        if parsed_accept.empty?
          return
        end

        transformed_accepts = expand_transform_accepts(parsed_accept)
        filename, mime_type = resolve_under_paths(paths, logical_name, mime_type, transformed_accepts)
        type = resolve_transform_type(mime_type, parsed_accept) if filename
      end

      if filename
        encoding = nil if encoding == 'identity'
        AssetURI.build(filename, type: type, skip_bundle: skip_bundle, encoding: encoding)
      end
    end

    protected
      def resolve_under_paths(paths, logical_name, mime_type, accepts)
        logical_basename = File.basename(logical_name)

        paths.each do |load_path|
          candidates = path_matches(load_path, logical_name, logical_basename)
          candidate = find_best_q_match(accepts, candidates) do |c, matcher|
            match_mime_type?(c[1] || "application/octet-stream", matcher)
          end
          return candidate if candidate
        end

        nil
      end

      def parse_accept_options(mime_type, types)
        accepts = []
        accepts += parse_q_values(types) if types

        if mime_type
          if accepts.empty? || accepts.any? { |accept, _| match_mime_type?(mime_type, accept) }
            accepts = [[mime_type, 1.0]]
          else
            return []
          end
        end

        if accepts.empty?
          accepts << ['*/*', 1.0]
        end

        accepts
      end

      def normalize_logical_path(path)
        dirname, basename = File.split(path)
        path = dirname if basename == 'index'
        path
      end

      def path_matches(load_path, logical_name, logical_basename)
        candidates = []
        dirname = File.dirname(File.join(load_path, logical_name))
        dirname_matches(dirname, logical_basename) { |candidate| candidates << candidate }
        resolve_alternates(load_path, logical_name) { |fn| candidates << [fn, parse_path_extnames(fn)[1]] }
        dirname_matches(File.join(load_path, logical_name), "index") { |candidate| candidates << candidate }
        candidates.select { |fn, _| file?(fn) }
      end

      def dirname_matches(dirname, basename)
        self.entries(dirname).each do |entry|
          name, type, _ = parse_path_extnames(entry)
          if basename == name
            yield [File.join(dirname, entry), type]
          end
        end
      end

      def resolve_alternates(load_path, logical_name)
      end

      # Internal: Returns the name, mime type and `Array` of engine extensions.
      #
      #     "foo.coffee.erb"
      #     # => ["foo", "application/javascript", [".coffee", ".erb"]]
      #
      def parse_path_extnames(path)
        mime_type       = nil
        engine_extnames = []
        len = path.length

        path_extnames(path).reverse_each do |extname|
          if engines.key?(extname)
            mime_type = engine_mime_types[extname]
            engine_extnames.unshift(extname)
            len -= extname.length
          elsif mime_exts.key?(extname)
            mime_type = mime_exts[extname]
            len -= extname.length
            break
          else
            break
          end
        end

        name = path[0, len]
        return [name, mime_type, engine_extnames]
      end
  end
end<|MERGE_RESOLUTION|>--- conflicted
+++ resolved
@@ -6,11 +6,7 @@
     # environment's load paths.
     #
     #     resolve("application.js")
-<<<<<<< HEAD
-    #     # => "/path/to/app/javascripts/application.coffee"
-=======
     #     # => "/path/to/app/javascripts/application.js"
->>>>>>> 1c41d9b9
     #
     # An accept content type can be given if the logical path doesn't have a
     # format extension.
