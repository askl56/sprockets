require 'set'
require 'sprockets/http_utils'
require 'sprockets/path_dependency_utils'
require 'sprockets/uri_utils'

module Sprockets
  module Resolve
    include HTTPUtils, PathDependencyUtils, URIUtils

    # Public: Find Asset URI for given a logical path by searching the
    # environment's load paths.
    #
    #     resolve("application.js")
    #     # => "file:///path/to/app/javascripts/application.js?type=application/javascript"
    #
    # An accept content type can be given if the logical path doesn't have a
    # format extension.
    #
    #     resolve("application", accept: "application/javascript")
    #     # => "file:///path/to/app/javascripts/application.coffee?type=application/javascript"
    #
    # The String Asset URI is returned or nil if no results are found.
    def resolve(path, load_paths: config[:paths], accept: nil, pipeline: nil, base_path: nil)
      paths = load_paths

      if valid_asset_uri?(path)
        uri, deps = resolve_asset_uri(path)
      elsif absolute_path?(path)
        filename, type, deps = resolve_absolute_path(paths, path, accept)
      elsif relative_path?(path)
        filename, type, path_pipeline, deps = resolve_relative_path(paths, path, base_path, accept)
      else
        filename, type, path_pipeline, deps = resolve_logical_path(paths, path, accept)
      end

      if filename
        uri = build_asset_uri(filename, type: type, pipeline: pipeline || path_pipeline)
      end

      return uri, deps
    end

    # Public: Same as resolve() but raises a FileNotFound exception instead of
    # nil if no assets are found.
    def resolve!(path, **kargs)
      uri, deps = resolve(path, **kargs)

      unless uri
        message = "couldn't find file '#{path}'"
        message << " with type '#{kargs[:accept]}'" if kargs[:accept]
        raise FileNotFound, message
      end

      return uri, deps
    end

    protected
      def resolve_asset_uri(uri)
        filename, _ = parse_asset_uri(uri)
        return uri, Set.new([build_file_digest_uri(filename)])
      end

      def resolve_absolute_path(paths, filename, accept)
        deps = Set.new
        filename = File.expand_path(filename)

        # Ensure path is under load paths
        return nil, nil, deps unless paths_split(paths, filename)

        _, mime_type = match_path_extname(filename, mime_exts)
        type = resolve_transform_type(mime_type, accept)
        return nil, nil, deps if accept && !type

        return nil, nil, deps unless file?(filename)

        deps << build_file_digest_uri(filename)
        return filename, type, deps
      end

      def resolve_relative_path(paths, path, dirname, accept)
        filename = File.expand_path(path, dirname)
        load_path, _ = paths_split(paths, dirname)
        if load_path && logical_path = split_subpath(load_path, filename)
          resolve_logical_path([load_path], logical_path, accept)
        else
          return nil, nil, nil, Set.new
        end
      end

      def resolve_logical_path(paths, logical_path, accept)
        extname, mime_type = match_path_extname(logical_path, config[:mime_exts])
        logical_name = logical_path.chomp(extname)
        extname, pipeline = match_path_extname(logical_name, config[:pipeline_exts])
        logical_name = logical_name.chomp(extname)
        parsed_accept = parse_accept_options(mime_type, accept)
        transformed_accepts = expand_transform_accepts(parsed_accept)
        filename, mime_type, deps = resolve_under_paths(paths, logical_name, transformed_accepts)

        if filename
          deps << build_file_digest_uri(filename)
          type = resolve_transform_type(mime_type, parsed_accept)
          return filename, type, pipeline, deps
        else
          return nil, nil, nil, deps
        end
      end

      def resolve_under_paths(paths, logical_name, accepts)
        all_deps = Set.new
        return nil, nil, all_deps if accepts.empty?

        logical_basename = File.basename(logical_name)
        paths.each do |load_path|
          candidates, deps = path_matches(load_path, logical_name, logical_basename)
          all_deps.merge(deps)
          candidate = find_best_q_match(accepts, candidates) do |c, matcher|
            match_mime_type?(c[1] || "application/octet-stream", matcher)
          end
          return candidate + [all_deps] if candidate
        end

        return nil, nil, all_deps
      end

      def parse_accept_options(mime_type, types)
        accepts = []
        accepts += parse_q_values(types) if types

        if mime_type
          if accepts.empty? || accepts.any? { |accept, _| match_mime_type?(mime_type, accept) }
            accepts = [[mime_type, 1.0]]
          else
            return []
          end
        end

        if accepts.empty?
          accepts << ['*/*', 1.0]
        end

        accepts
      end

      def normalize_logical_path(path)
        dirname, basename = File.split(path)
        path = dirname if basename == 'index'
        path
      end

      def path_matches(load_path, logical_name, logical_basename)
        dirname    = File.dirname(File.join(load_path, logical_name))
        candidates = find_matching_path_for_extensions(dirname, logical_basename, self.mime_exts)
        deps       = file_digest_dependency_set(dirname)

        result = resolve_alternates(load_path, logical_name)
        result[0].each do |fn|
          candidates << [fn, match_path_extname(fn, mime_exts)[1]]
        end
        deps.merge(result[1])

        dirname = File.join(load_path, logical_name)
<<<<<<< HEAD
        result = find_matching_path_for_extensions(dirname, "index", self.mime_exts)
        candidates.concat(result)
=======
        if directory? dirname
          result = dirname_matches(dirname, "index")
          candidates.concat(result)
        end

>>>>>>> a6bf1f97
        deps.merge(file_digest_dependency_set(dirname))

        return candidates.select { |fn, _| file?(fn) }, deps
      end

      def resolve_alternates(load_path, logical_name)
        return [], Set.new
      end
  end
end<|MERGE_RESOLUTION|>--- conflicted
+++ resolved
@@ -159,16 +159,11 @@
         deps.merge(result[1])
 
         dirname = File.join(load_path, logical_name)
-<<<<<<< HEAD
-        result = find_matching_path_for_extensions(dirname, "index", self.mime_exts)
-        candidates.concat(result)
-=======
-        if directory? dirname
-          result = dirname_matches(dirname, "index")
+        if directory?(dirname)
+          result = find_matching_path_for_extensions(dirname, "index", self.mime_exts)
           candidates.concat(result)
         end
 
->>>>>>> a6bf1f97
         deps.merge(file_digest_dependency_set(dirname))
 
         return candidates.select { |fn, _| file?(fn) }, deps
