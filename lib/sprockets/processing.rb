require 'sprockets/engines'
require 'sprockets/legacy_proc_processor'
require 'sprockets/legacy_tilt_processor'
require 'sprockets/mime'
require 'sprockets/processor_utils'
require 'sprockets/uri_utils'
require 'sprockets/utils'

module Sprockets
  # `Processing` is an internal mixin whose public methods are exposed on
  # the `Environment` and `CachedEnvironment` classes.
  module Processing
    include ProcessorUtils, URIUtils, Utils

    def pipelines
      config[:pipelines]
    end

    def register_pipeline(name, proc = nil, &block)
      proc ||= block

      self.config = hash_reassoc(config, :pipelines) do |pipelines|
        pipelines.merge(name.to_sym => proc)
      end
    end

    # Preprocessors are ran before Postprocessors and Engine
    # processors.
    def preprocessors
      config[:preprocessors]
    end
    alias_method :processors, :preprocessors

    # Postprocessors are ran after Preprocessors and Engine processors.
    def postprocessors
      config[:postprocessors]
    end

    # Registers a new Preprocessor `klass` for `mime_type`.
    #
    #     register_preprocessor 'text/css', Sprockets::DirectiveProcessor
    #
    # A block can be passed for to create a shorthand processor.
    #
    #     register_preprocessor 'text/css', :my_processor do |context, data|
    #       data.gsub(...)
    #     end
    #
    def register_preprocessor(*args, &block)
      register_config_processor(:preprocessors, *args, &block)
    end
    alias_method :register_processor, :register_preprocessor

    # Registers a new Postprocessor `klass` for `mime_type`.
    #
    #     register_postprocessor 'application/javascript', Sprockets::DirectiveProcessor
    #
    # A block can be passed for to create a shorthand processor.
    #
    #     register_postprocessor 'application/javascript', :my_processor do |context, data|
    #       data.gsub(...)
    #     end
    #
    def register_postprocessor(*args, &block)
      register_config_processor(:postprocessors, *args, &block)
    end

    # Remove Preprocessor `klass` for `mime_type`.
    #
    #     unregister_preprocessor 'text/css', Sprockets::DirectiveProcessor
    #
    def unregister_preprocessor(*args)
      unregister_config_processor(:preprocessors, *args)
    end
    alias_method :unregister_processor, :unregister_preprocessor

    # Remove Postprocessor `klass` for `mime_type`.
    #
    #     unregister_postprocessor 'text/css', Sprockets::DirectiveProcessor
    #
    def unregister_postprocessor(*args)
      unregister_config_processor(:postprocessors, *args)
    end

    # Bundle Processors are ran on concatenated assets rather than
    # individual files.
    def bundle_processors
      config[:bundle_processors]
    end

    # Registers a new Bundle Processor `klass` for `mime_type`.
    #
    #     register_bundle_processor  'application/javascript', Sprockets::DirectiveProcessor
    #
    # A block can be passed for to create a shorthand processor.
    #
    #     register_bundle_processor 'application/javascript', :my_processor do |context, data|
    #       data.gsub(...)
    #     end
    #
    def register_bundle_processor(*args, &block)
      register_config_processor(:bundle_processors, *args, &block)
    end

    # Remove Bundle Processor `klass` for `mime_type`.
    #
    #     unregister_bundle_processor 'application/javascript', Sprockets::DirectiveProcessor
    #
    def unregister_bundle_processor(*args)
      unregister_config_processor(:bundle_processors, *args)
    end

    # Public: Register bundle metadata reducer function.
    #
    # Examples
    #
    #   Sprockets.register_bundle_metadata_reducer 'application/javascript', :jshint_errors, [], :+
    #
    #   Sprockets.register_bundle_metadata_reducer 'text/css', :selector_count, 0 { |total, count|
    #     total + count
    #   }
    #
    # mime_type - String MIME Type. Use '*/*' applies to all types.
    # key       - Symbol metadata key
    # initial   - Initial memo to pass to the reduce funciton (default: nil)
    # block     - Proc accepting the memo accumulator and current value
    #
    # Returns nothing.
    def register_bundle_metadata_reducer(mime_type, key, *args, &block)
      case args.size
      when 0
        reducer = block
      when 1
        if block_given?
          initial = args[0]
          reducer = block
        else
          initial = nil
          reducer = args[0].to_proc
        end
      when 2
        initial = args[0]
        reducer = args[1].to_proc
      else
        raise ArgumentError, "wrong number of arguments (#{args.size} for 0..2)"
      end

      self.config = hash_reassoc(config, :bundle_reducers, mime_type) do |reducers|
        reducers.merge(key => [initial, reducer])
      end
    end

<<<<<<< HEAD
=======
    # Internal: Gather all bundle reducer functions for MIME type.
    #
    # mime_type - String MIME type
    #
    # Returns an Array of [initial, reducer_proc] pairs.
    def load_bundle_reducers(mime_type)
      config[:bundle_reducers]['*/*'].merge(config[:bundle_reducers][mime_type])
    end

    # Internal: Run bundle reducers on set of Assets producing a reduced
    # metadata Hash.
    #
    # assets - Array of Assets
    # reducers - Array of [initial, reducer_proc] pairs
    #
    # Returns reduced asset metadata Hash.
    def process_bundle_reducers(assets, reducers)
      initial = {}
      reducers.each do |k, (v, _)|
        initial[k] = v if v
      end

      assets.reduce(initial) do |h, asset|
        reducers.each do |k, (_, block)|
          value = k == :data ? asset.source : asset.metadata[k]
          h[k]  = h.key?(k) ? block.call(h[k], value) : value
        end
        h
      end
    end

>>>>>>> 96c36c63
    protected
      def resolve_processors_cache_key_uri(uri)
        params = parse_uri_query_params(uri[11..-1])
        params[:engine_extnames] = params[:engines] ? params[:engines].split(',') : []
        processors = processors_for(params[:type], params[:file_type], params[:engine_extnames], params[:pipeline])
        processors_cache_keys(processors)
      end

      def build_processors_uri(type, file_type, engine_extnames, pipeline)
        engines = engine_extnames.join(',') if engine_extnames.any?
        query = encode_uri_query_params(
          type: type,
          file_type: file_type,
          engines: engines,
          pipeline: pipeline
        )
        "processors:#{query}"
      end

      def processors_for(type, file_type, engine_extnames, pipeline)
        pipeline ||= :default
        config[:pipelines][pipeline.to_sym].call(self, type, file_type, engine_extnames)
      end

      def default_processors_for(type, file_type, engine_extnames)
        bundled_processors = config[:bundle_processors][type]
        if bundled_processors.any?
          bundled_processors
        else
          self_processors_for(type, file_type, engine_extnames)
        end
      end

<<<<<<< HEAD
      def self_processors_for(type, file_type, engine_extnames)
        processors = []

        processors.concat config[:postprocessors][type]

        if type != file_type && processor = transformers[file_type][type]
          processors << processor
=======
          if type != file_type && processor = config[:transformers][file_type][type]
            processors << processor
          end

          processors.concat engine_extnames.map { |ext| config[:engines][ext] }
          processors.concat config[:preprocessors][file_type]
>>>>>>> 96c36c63
        end

        processors.concat engine_extnames.map { |ext| engines[ext] }
        processors.concat config[:preprocessors][file_type]

        if processors.any? || mime_type_charset_detecter(type)
          processors << FileReader
        end

        processors
      end

    private
      def register_config_processor(type, mime_type, klass, proc = nil, &block)
        proc ||= block
        processor = wrap_processor(klass, proc)

        self.config = hash_reassoc(config, type, mime_type) do |processors|
          processors.unshift(processor)
          processors
        end

        compute_transformers!
      end

      def unregister_config_processor(type, mime_type, klass)
        if klass.is_a?(String) || klass.is_a?(Symbol)
          klass = config[type][mime_type].detect do |cls|
            cls.respond_to?(:name) && cls.name == "Sprockets::LegacyProcProcessor (#{klass})"
          end
        end

        self.config = hash_reassoc(config, type, mime_type) do |processors|
          processors.delete(klass)
          processors
        end

        compute_transformers!
      end

      def wrap_processor(klass, proc)
        if !proc
          if klass.respond_to?(:call)
            klass
          else
            LegacyTiltProcessor.new(klass)
          end
        elsif proc.respond_to?(:arity) && proc.arity == 2
          LegacyProcProcessor.new(klass.to_s, proc)
        else
          proc
        end
      end
  end
end<|MERGE_RESOLUTION|>--- conflicted
+++ resolved
@@ -150,40 +150,6 @@
       end
     end
 
-<<<<<<< HEAD
-=======
-    # Internal: Gather all bundle reducer functions for MIME type.
-    #
-    # mime_type - String MIME type
-    #
-    # Returns an Array of [initial, reducer_proc] pairs.
-    def load_bundle_reducers(mime_type)
-      config[:bundle_reducers]['*/*'].merge(config[:bundle_reducers][mime_type])
-    end
-
-    # Internal: Run bundle reducers on set of Assets producing a reduced
-    # metadata Hash.
-    #
-    # assets - Array of Assets
-    # reducers - Array of [initial, reducer_proc] pairs
-    #
-    # Returns reduced asset metadata Hash.
-    def process_bundle_reducers(assets, reducers)
-      initial = {}
-      reducers.each do |k, (v, _)|
-        initial[k] = v if v
-      end
-
-      assets.reduce(initial) do |h, asset|
-        reducers.each do |k, (_, block)|
-          value = k == :data ? asset.source : asset.metadata[k]
-          h[k]  = h.key?(k) ? block.call(h[k], value) : value
-        end
-        h
-      end
-    end
-
->>>>>>> 96c36c63
     protected
       def resolve_processors_cache_key_uri(uri)
         params = parse_uri_query_params(uri[11..-1])
@@ -217,22 +183,13 @@
         end
       end
 
-<<<<<<< HEAD
       def self_processors_for(type, file_type, engine_extnames)
         processors = []
 
         processors.concat config[:postprocessors][type]
 
-        if type != file_type && processor = transformers[file_type][type]
+        if type != file_type && processor = config[:transformers][file_type][type]
           processors << processor
-=======
-          if type != file_type && processor = config[:transformers][file_type][type]
-            processors << processor
-          end
-
-          processors.concat engine_extnames.map { |ext| config[:engines][ext] }
-          processors.concat config[:preprocessors][file_type]
->>>>>>> 96c36c63
         end
 
         processors.concat engine_extnames.map { |ext| engines[ext] }
