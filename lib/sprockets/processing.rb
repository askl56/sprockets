--- conflicted
+++ resolved
@@ -226,14 +226,8 @@
       end
 
     private
-<<<<<<< HEAD
       def register_config_processor(type, mime_type, processor = nil, &block)
         processor ||= block
-=======
-      def register_config_processor(type, mime_type, klass, proc = nil, &block)
-        proc ||= block
-        processor = wrap_processor(klass, proc)
->>>>>>> 10a165cf
 
         self.config = hash_reassoc(config, type, mime_type) do |processors|
           processors.unshift(processor)
@@ -241,26 +235,8 @@
         end
       end
 
-<<<<<<< HEAD
-      def register_processor_dependency_uri(uri, processor)
-        self.config = hash_reassoc(config, :processor_dependency_uris) do |uris|
-          uris.merge(uri => processor)
-        end
-        self.config = hash_reassoc(config, :inverted_processor_dependency_uris) do |uris|
-          uris.merge(processor => uri)
-        end
-      end
 
       def unregister_config_processor(type, mime_type, proccessor)
-=======
-      def unregister_config_processor(type, mime_type, klass)
-        if klass.is_a?(String) || klass.is_a?(Symbol)
-          klass = config[type][mime_type].detect do |cls|
-            cls.respond_to?(:name) && cls.name == "Sprockets::LegacyProcProcessor (#{klass})"
-          end
-        end
-
->>>>>>> 10a165cf
         self.config = hash_reassoc(config, type, mime_type) do |processors|
           processors.delete(proccessor)
           processors
