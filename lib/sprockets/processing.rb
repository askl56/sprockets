require 'source_map'
require 'sprockets/engines'
require 'sprockets/lazy_processor'
require 'sprockets/mime'
require 'sprockets/processor_utils'
require 'sprockets/uri_utils'
require 'sprockets/utils'

module Sprockets
  # `Processing` is an internal mixin whose public methods are exposed on
  # the `Environment` and `CachedEnvironment` classes.
  module Processing
    include ProcessorUtils, URIUtils, Utils

    # Preprocessors are ran before Postprocessors and Engine
    # processors.
    def preprocessors
      config[:preprocessors]
    end

    # Postprocessors are ran after Preprocessors and Engine processors.
    def postprocessors
      config[:postprocessors]
    end

    # Registers a new Preprocessor `klass` for `mime_type`.
    #
    #     register_preprocessor 'text/css', Sprockets::DirectiveProcessor
    #
    # A block can be passed for to create a shorthand processor.
    #
    #     register_preprocessor 'text/css', :my_processor do |context, data|
    #       data.gsub(...)
    #     end
    #
    def register_preprocessor(*args, &block)
      register_config_processor(:preprocessors, *args, &block)
    end

    # Registers a new Postprocessor `klass` for `mime_type`.
    #
    #     register_postprocessor 'application/javascript', Sprockets::DirectiveProcessor
    #
    # A block can be passed for to create a shorthand processor.
    #
    #     register_postprocessor 'application/javascript', :my_processor do |context, data|
    #       data.gsub(...)
    #     end
    #
    def register_postprocessor(*args, &block)
      register_config_processor(:postprocessors, *args, &block)
    end

    # Remove Preprocessor `klass` for `mime_type`.
    #
    #     unregister_preprocessor 'text/css', Sprockets::DirectiveProcessor
    #
    def unregister_preprocessor(*args)
      unregister_config_processor(:preprocessors, *args)
    end

    # Remove Postprocessor `klass` for `mime_type`.
    #
    #     unregister_postprocessor 'text/css', Sprockets::DirectiveProcessor
    #
    def unregister_postprocessor(*args)
      unregister_config_processor(:postprocessors, *args)
    end

    # Bundle Processors are ran on concatenated assets rather than
    # individual files.
    def bundle_processors
      config[:bundle_processors]
    end

    # Registers a new Bundle Processor `klass` for `mime_type`.
    #
    #     register_bundle_processor  'application/javascript', Sprockets::DirectiveProcessor
    #
    # A block can be passed for to create a shorthand processor.
    #
    #     register_bundle_processor 'application/javascript', :my_processor do |context, data|
    #       data.gsub(...)
    #     end
    #
    def register_bundle_processor(*args, &block)
      register_config_processor(:bundle_processors, *args, &block)
    end

    # Remove Bundle Processor `klass` for `mime_type`.
    #
    #     unregister_bundle_processor 'application/javascript', Sprockets::DirectiveProcessor
    #
    def unregister_bundle_processor(*args)
      unregister_config_processor(:bundle_processors, *args)
    end

    # Internal: Two dimensional Hash of reducer functions for a given mime type
    # and asset metadata key.
    def bundle_reducers
      config[:bundle_reducers]
    end

    # Public: Register bundle metadata reducer function.
    #
    # Examples
    #
    #   Sprockets.register_bundle_metadata_reducer 'application/javascript', :jshint_errors, [], :+
    #
    #   Sprockets.register_bundle_metadata_reducer 'text/css', :selector_count, 0 { |total, count|
    #     total + count
    #   }
    #
    # mime_type - String MIME Type. Use '*/*' applies to all types.
    # key       - Symbol metadata key
    # initial   - Initial memo to pass to the reduce funciton (default: nil)
    # block     - Proc accepting the memo accumulator and current value
    #
    # Returns nothing.
    def register_bundle_metadata_reducer(mime_type, key, *args, &block)
      case args.size
      when 0
        reducer = block
      when 1
        if block_given?
          initial = args[0]
          reducer = block
        else
          initial = nil
          reducer = args[0].to_proc
        end
      when 2
        initial = args[0]
        reducer = args[1].to_proc
      else
        raise ArgumentError, "wrong number of arguments (#{args.size} for 0..2)"
      end

      self.config = hash_reassoc(config, :bundle_reducers, mime_type) do |reducers|
        reducers.merge(key => [initial, reducer])
      end
    end

    # Internal: Gather all bundle reducer functions for MIME type.
    #
    # mime_type - String MIME type
    #
    # Returns an Array of [initial, reducer_proc] pairs.
    def load_bundle_reducers(mime_type)
      self.bundle_reducers['*/*'].merge(self.bundle_reducers[mime_type])
    end

    # Internal: Run bundle reducers on set of Assets producing a reduced
    # metadata Hash.
    #
    # assets - Array of Assets
    # reducers - Array of [initial, reducer_proc] pairs
    #
    # Returns reduced asset metadata Hash.
    def process_bundle_reducers(assets, reducers)
      initial = {}
      reducers.each do |k, (v, _)|
        initial[k] = v if v
      end

      assets.reduce(initial) do |h, asset|
        reducers.each do |k, (_, block)|
          value = k == :data ? asset.source : asset.metadata[k]
          h[k]  = h.key?(k) ? block.call(h[k], value) : value
        end
        h
      end
    end

    protected
      def resolve_processors_cache_key_uri(uri)
        params = parse_uri_query_params(uri[11..-1])
        params[:engine_extnames] = params[:engines] ? params[:engines].split(',') : []
        processors = processors_for(params[:type], params[:file_type], params[:engine_extnames], params[:skip_bundle])
        processors_cache_keys(processors)
      end

      def build_processors_uri(type, file_type, engine_extnames, skip_bundle)
        engines = engine_extnames.join(',') if engine_extnames.any?
        query = encode_uri_query_params(
          type: type,
          file_type: file_type,
          engines: engines,
          skip_bundle: skip_bundle
        )
        "processors:#{query}"
      end

      def processors_for(type, file_type, engine_extnames, skip_bundle)
        processors = []

        bundled_processors = skip_bundle ? [] : config[:bundle_processors][type]

        if bundled_processors.any?
          processors += bundled_processors
        else
          processors += config[:postprocessors][type]

          if type != file_type && processor = transformers[file_type][type]
            processors += [processor]
          end

          processors += engine_extnames.map { |ext| engines[ext] }
          processors += config[:preprocessors][file_type]
        end

        if processors.any? || mime_type_charset_detecter(type)
          processors += [FileReader]
        end

        processors
      end

    private
      def register_config_processor(type, mime_type, processor = nil, &block)
        processor ||= block

        self.config = hash_reassoc(config, type, mime_type) do |processors|
          processors.unshift(processor)
          processors
        end
      end


      def unregister_config_processor(type, mime_type, proccessor)
        self.config = hash_reassoc(config, type, mime_type) do |processors|
          processors.delete(proccessor)
          processors
        end
      end

<<<<<<< HEAD
      def unwrap_processors(processors)
        processors.map { |p| unwrap_processor(p) }
      end

      def unwrap_processor(processor)
        processor.respond_to?(:unwrap) ? processor.unwrap : processor
=======
      def wrap_processor(klass, proc)
        if !proc
          if klass.class == Sprockets::AutoloadProcessor || klass.respond_to?(:call)
            klass
          else
            LegacyTiltProcessor.new(klass)
          end
        elsif proc.respond_to?(:arity) && proc.arity == 2
          LegacyProcProcessor.new(klass.to_s, proc)
        else
          proc
        end
>>>>>>> 645482ec
      end
  end
end<|MERGE_RESOLUTION|>--- conflicted
+++ resolved
@@ -226,35 +226,11 @@
         end
       end
 
-
       def unregister_config_processor(type, mime_type, proccessor)
         self.config = hash_reassoc(config, type, mime_type) do |processors|
           processors.delete(proccessor)
           processors
         end
       end
-
-<<<<<<< HEAD
-      def unwrap_processors(processors)
-        processors.map { |p| unwrap_processor(p) }
-      end
-
-      def unwrap_processor(processor)
-        processor.respond_to?(:unwrap) ? processor.unwrap : processor
-=======
-      def wrap_processor(klass, proc)
-        if !proc
-          if klass.class == Sprockets::AutoloadProcessor || klass.respond_to?(:call)
-            klass
-          else
-            LegacyTiltProcessor.new(klass)
-          end
-        elsif proc.respond_to?(:arity) && proc.arity == 2
-          LegacyProcProcessor.new(klass.to_s, proc)
-        else
-          proc
-        end
->>>>>>> 645482ec
-      end
   end
 end