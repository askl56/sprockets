require 'source_map'
require 'sprockets/engines'
require 'sprockets/lazy_processor'
require 'sprockets/mime'
require 'sprockets/utils'

module Sprockets
  # `Processing` is an internal mixin whose public methods are exposed on
  # the `Environment` and `CachedEnvironment` classes.
  module Processing
    # Preprocessors are ran before Postprocessors and Engine
    # processors.
    attr_reader :preprocessors

    # Internal: Find and load preprocessors by mime type.
    #
    # mime_type - String MIME type.
    #
    # Returns Array of Procs.
    def unwrap_preprocessors(mime_type)
      preprocessors[mime_type].map do |processor|
        unwrap_processor(processor)
      end
    end

    # Postprocessors are ran after Preprocessors and Engine processors.
    attr_reader :postprocessors

    # Internal: Find and load postprocessors by mime type.
    #
    # mime_type - String MIME type.
    #
    # Returns Array of Procs.
    def unwrap_postprocessors(mime_type)
      postprocessors[mime_type].map do |processor|
        unwrap_processor(processor)
      end
    end

    # Registers a new Preprocessor `klass` for `mime_type`.
    #
    #     register_preprocessor 'text/css', Sprockets::DirectiveProcessor
    #
    # A block can be passed for to create a shorthand processor.
    #
    #     register_preprocessor 'text/css', :my_processor do |context, data|
    #       data.gsub(...)
    #     end
    #
    def register_preprocessor(mime_type, proc = nil, &block)
      proc ||= block
      mutate_hash_config(:preprocessors, mime_type) do |processors|
        processors.push(proc)
        processors
      end
    end

    # Registers a new Postprocessor `klass` for `mime_type`.
    #
    #     register_postprocessor 'application/javascript', Sprockets::DirectiveProcessor
    #
    # A block can be passed for to create a shorthand processor.
    #
    #     register_postprocessor 'application/javascript', :my_processor do |context, data|
    #       data.gsub(...)
    #     end
    #
    def register_postprocessor(mime_type, proc = nil, &block)
      proc ||= block
      mutate_hash_config(:postprocessors, mime_type) do |processors|
        processors.push(proc)
        processors
      end
    end

    # Remove Preprocessor `klass` for `mime_type`.
    #
    #     unregister_preprocessor 'text/css', Sprockets::DirectiveProcessor
    #
    def unregister_preprocessor(mime_type, proc)
      mutate_hash_config(:preprocessors, mime_type) do |processors|
        processors.delete(proc)
        processors
      end
    end

    # Remove Postprocessor `klass` for `mime_type`.
    #
    #     unregister_postprocessor 'text/css', Sprockets::DirectiveProcessor
    #
    def unregister_postprocessor(mime_type, proc)
      mutate_hash_config(:postprocessors, mime_type) do |processors|
        processors.delete(proc)
        processors
      end
    end

    # Bundle Processors are ran on concatenated assets rather than
    # individual files.
    attr_reader :bundle_processors

    # Internal: Find and load bundle processors by mime type.
    #
    # mime_type - String MIME type.
    #
    # Returns Array of Procs.
    def unwrap_bundle_processors(mime_type)
      bundle_processors[mime_type].map do |processor|
        unwrap_processor(processor)
      end
    end

    # Registers a new Bundle Processor `klass` for `mime_type`.
    #
    #     register_bundle_processor  'application/javascript', Sprockets::DirectiveProcessor
    #
    # A block can be passed for to create a shorthand processor.
    #
    #     register_bundle_processor 'application/javascript', :my_processor do |context, data|
    #       data.gsub(...)
    #     end
    #
    def register_bundle_processor(mime_type, proc = nil, &block)
      proc ||= block
      mutate_hash_config(:bundle_processors, mime_type) do |processors|
        processors.push(proc)
        processors
      end
    end

    # Remove Bundle Processor `klass` for `mime_type`.
    #
    #     unregister_bundle_processor 'application/javascript', Sprockets::DirectiveProcessor
    #
    def unregister_bundle_processor(mime_type, proc)
      mutate_hash_config(:bundle_processors, mime_type) do |processors|
        processors.delete(proc)
        processors
      end
    end

    # Internal: Run processors on filename and data.
    #
    # Returns Hash.
    def process(processors, uri, filename, load_path, name, content_type)
      data, metadata = nil, {}

      input = {
        environment: self,
        cache: cache,
        uri: uri,
        filename: filename,
        load_path: load_path,
        name: name,
        content_type: content_type,
<<<<<<< HEAD
        data: data,
        metadata: metadata,
        map: SourceMap::Map.new
=======
        metadata: metadata
>>>>>>> 2d429001
      }

      processors.each do |processor|
        begin
          result = processor.call(input.merge(data: data, metadata: metadata))
          case result
          when NilClass
            # noop
          when Hash
            data = result[:data]
            metadata = metadata.merge(result)
            metadata.delete(:data)
          when String
            data = result
          else
            raise Error, "invalid processor return type: #{result.class}"
          end
        end
      end

      {
        source: data,
        charset: data.encoding.name.downcase,
        length: data.bytesize,
        digest: digest_class.hexdigest(data),
        metadata: metadata
      }
    end

    # Internal: Two dimensional Hash of reducer functions for a given mime type
    # and asset metadata key.
    attr_reader :bundle_reducers

    # Public: Register bundle reducer function.
    #
    # Examples
    #
    #   Sprockets.register_bundle_reducer 'application/javascript', :jshint_errors, [], :+
    #
    #   Sprockets.register_bundle_reducer 'text/css', :selector_count, 0 { |total, count|
    #     total + count
    #   }
    #
    # mime_type - String MIME Type. Use '*/*' applies to all types.
    # key       - Symbol metadata key
    # initial   - Initial memo to pass to the reduce funciton (default: nil)
    # block     - Proc accepting the memo accumulator and current value
    #
    # Returns nothing.
    def register_bundle_reducer(mime_type, key, *args, &block)
      case args.size
      when 0
        reducer = block
      when 1
        if block_given?
          initial = args[0]
          reducer = block
        else
          initial = nil
          reducer = args[0].to_proc
        end
      when 2
        initial = args[0]
        reducer = args[1].to_proc
      else
        raise ArgumentError, "wrong number of arguments (#{args.size} for 0..2)"
      end

      mutate_hash_config(:bundle_reducers, mime_type) do |reducers|
        reducers.merge(key => [initial, reducer])
      end
    end

    # Internal: Gather all bundle reducer functions for MIME type.
    #
    # mime_type - String MIME type
    #
    # Returns an Array of [initial, reducer_proc] pairs.
    def unwrap_bundle_reducers(mime_type)
      self.bundle_reducers['*/*'].merge(self.bundle_reducers[mime_type])
    end

    # Internal: Run bundle reducers on set of Assets producing a reduced
    # metadata Hash.
    #
    # assets - Array of Assets
    # reducers - Array of [initial, reducer_proc] pairs
    #
    # Returns reduced asset metadata Hash.
    def process_bundle_reducers(assets, reducers)
      initial = {}
      reducers.each do |k, (v, _)|
        initial[k] = v if v
      end

      assets.reduce(initial) do |h, asset|
        reducers.each do |k, (_, block)|
          value = k == :data ? asset.source : asset.metadata[k]
          h[k]  = h.key?(k) ? block.call(h[k], value) : value
        end
        h
      end
    end

    private
      def unwrap_processor(processor)
        processor.respond_to?(:unwrap) ? processor.unwrap : processor
      end
  end
end<|MERGE_RESOLUTION|>--- conflicted
+++ resolved
@@ -153,13 +153,9 @@
         load_path: load_path,
         name: name,
         content_type: content_type,
-<<<<<<< HEAD
         data: data,
         metadata: metadata,
         map: SourceMap::Map.new
-=======
-        metadata: metadata
->>>>>>> 2d429001
       }
 
       processors.each do |processor|
