require 'sprockets/lazy_proxy'
require 'sprockets/legacy_tilt_processor'
require 'sprockets/utils'

module Sprockets
  # `Engines` provides a global and `Environment` instance registry.
  #
  # An engine is a type of processor that is bound to a filename
  # extension. `application.js.coffee` indicates that the
  # `CoffeeScriptTemplate` engine will be ran on the file.
  #
  # Extensions can be stacked and will be evaulated from right to
  # left. `application.js.coffee.erb` will first run `ERBTemplate`
  # then `CoffeeScriptTemplate`.
  #
  # All `Engine`s must follow the `Template` interface. It is
  # recommended to subclass `Template`.
  #
  # Its recommended that you register engine changes on your local
  # `Environment` instance.
  #
  #     environment.register_engine '.foo', FooProcessor
  #
  # The global registry is exposed for plugins to register themselves.
  #
  #     Sprockets.register_engine '.sass', SassTemplate
  #
  module Engines
<<<<<<< HEAD
=======
    # Returns a `Hash` of `Engine`s registered on the `Environment`.
    # If an `ext` argument is supplied, the `Engine` associated with
    # that extension will be returned.
    #
    #     environment.engines
    #     # => {".coffee" => CoffeeScriptTemplate, ".sass" => SassTemplate, ...}
    #
    #     environment.engines('.coffee')
    #     # => CoffeeScriptTemplate
    #
    def engines(ext = nil)
      if ext
        @engines[ext]
      else
        @engines.dup
      end
    end

    # Internal: Returns a `Hash` of engine extensions to mime types.
    #
    # # => { '.coffee' => 'application/javascript' }
    attr_reader :engine_mime_types

    # Internal: Returns a `Hash` of engine extensions to format extensions.
    #
    # # => { '.coffee' => '.js' }
    attr_reader :engine_extensions

>>>>>>> 3ceb061b
    # Registers a new Engine `klass` for `ext`. If the `ext` already
    # has an engine registered, it will be overridden.
    #
    #     environment.register_engine '.coffee', CoffeeScriptTemplate
    #
    def register_engine(ext, klass, options = {})
      ext = Sprockets::Utils.normalize_extension(ext)
      @extensions.push(ext)

<<<<<<< HEAD
      from = registered_mime_types[ext]
      if from.nil?
        from = "sprockets/#{ext.sub(/^\./, '')}"
        register_mime_type(from, ext)
=======
      if klass.class == Sprockets::LazyProxy || klass.respond_to?(:call)
        @engines[ext] = klass
        if options[:mime_type]
          engine_mime_types[ext.to_s] = options[:mime_type]
          # FIXME: Reverse mime type lookup is a smell
          engine_extensions[ext.to_s] = mime_types.key(options[:mime_type])
        end
      else
        @engines[ext] = LegacyTiltProcessor.new(klass)
        if klass.respond_to?(:default_mime_type) && klass.default_mime_type
          engine_mime_types[ext.to_s] = klass.default_mime_type
          # FIXME: Reverse mime type lookup is a smell
          engine_extensions[ext.to_s] = mime_types.key(klass.default_mime_type)
        end
>>>>>>> 3ceb061b
      end

      to = klass.respond_to?(:default_mime_type) && klass.default_mime_type ?
        klass.default_mime_type : "*/*"
      register_transformer(from, to, LegacyTiltProcessor.new(klass))
    end

    private
      # Internal: Returns implicit engine content type.
      #
      # `.coffee` files carry an implicit `application/javascript`
      # content type.
      def engine_content_type_for(extnames)
        extnames.each do |extname|
<<<<<<< HEAD
          mime_type2 = @mime_types[extname]
          # TODO: Picking the first key doesn't make much sense
          if mime_type = @transformers[mime_type2].keys.first
=======
          if mime_type = engine_mime_types[extname]
>>>>>>> 3ceb061b
            return mime_type
          end
        end
        nil
      end

      def deep_copy_hash(hash)
        initial = Hash.new { |h, k| h[k] = [] }
        hash.each_with_object(initial) { |(k, a),h| h[k] = a.dup }
      end
  end
end<|MERGE_RESOLUTION|>--- conflicted
+++ resolved
@@ -26,37 +26,6 @@
   #     Sprockets.register_engine '.sass', SassTemplate
   #
   module Engines
-<<<<<<< HEAD
-=======
-    # Returns a `Hash` of `Engine`s registered on the `Environment`.
-    # If an `ext` argument is supplied, the `Engine` associated with
-    # that extension will be returned.
-    #
-    #     environment.engines
-    #     # => {".coffee" => CoffeeScriptTemplate, ".sass" => SassTemplate, ...}
-    #
-    #     environment.engines('.coffee')
-    #     # => CoffeeScriptTemplate
-    #
-    def engines(ext = nil)
-      if ext
-        @engines[ext]
-      else
-        @engines.dup
-      end
-    end
-
-    # Internal: Returns a `Hash` of engine extensions to mime types.
-    #
-    # # => { '.coffee' => 'application/javascript' }
-    attr_reader :engine_mime_types
-
-    # Internal: Returns a `Hash` of engine extensions to format extensions.
-    #
-    # # => { '.coffee' => '.js' }
-    attr_reader :engine_extensions
-
->>>>>>> 3ceb061b
     # Registers a new Engine `klass` for `ext`. If the `ext` already
     # has an engine registered, it will be overridden.
     #
@@ -66,27 +35,10 @@
       ext = Sprockets::Utils.normalize_extension(ext)
       @extensions.push(ext)
 
-<<<<<<< HEAD
       from = registered_mime_types[ext]
       if from.nil?
         from = "sprockets/#{ext.sub(/^\./, '')}"
         register_mime_type(from, ext)
-=======
-      if klass.class == Sprockets::LazyProxy || klass.respond_to?(:call)
-        @engines[ext] = klass
-        if options[:mime_type]
-          engine_mime_types[ext.to_s] = options[:mime_type]
-          # FIXME: Reverse mime type lookup is a smell
-          engine_extensions[ext.to_s] = mime_types.key(options[:mime_type])
-        end
-      else
-        @engines[ext] = LegacyTiltProcessor.new(klass)
-        if klass.respond_to?(:default_mime_type) && klass.default_mime_type
-          engine_mime_types[ext.to_s] = klass.default_mime_type
-          # FIXME: Reverse mime type lookup is a smell
-          engine_extensions[ext.to_s] = mime_types.key(klass.default_mime_type)
-        end
->>>>>>> 3ceb061b
       end
 
       to = klass.respond_to?(:default_mime_type) && klass.default_mime_type ?
@@ -101,13 +53,9 @@
       # content type.
       def engine_content_type_for(extnames)
         extnames.each do |extname|
-<<<<<<< HEAD
           mime_type2 = @mime_types[extname]
           # TODO: Picking the first key doesn't make much sense
           if mime_type = @transformers[mime_type2].keys.first
-=======
-          if mime_type = engine_mime_types[extname]
->>>>>>> 3ceb061b
             return mime_type
           end
         end
