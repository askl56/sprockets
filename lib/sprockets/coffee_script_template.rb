require 'sprockets/coffee_script_processor'

module Sprockets
<<<<<<< HEAD
  # Template engine class for the CoffeeScript compiler.
  # Depends on the `coffee-script` and `coffee-script-source` gems.
  #
  # For more infomation see:
  #
  #   https://github.com/josh/ruby-coffee-script
  #
  module CoffeeScriptTemplate
    VERSION = '1'
    SOURCE_VERSION = ::CoffeeScript::Source.version

    def self.cache_key
      @cache_key ||= [name, SOURCE_VERSION, VERSION].freeze
    end

    def self.call(input)
      data = input[:data]
      input[:cache].fetch(self.cache_key + [data]) do
        ::CoffeeScript.compile(data)
      end
    end
  end
=======
  # Deprecated
  CoffeeScriptTemplate = CoffeeScriptProcessor
>>>>>>> e77edcc9
end<|MERGE_RESOLUTION|>--- conflicted
+++ resolved
@@ -1,31 +1,6 @@
 require 'sprockets/coffee_script_processor'
 
 module Sprockets
-<<<<<<< HEAD
-  # Template engine class for the CoffeeScript compiler.
-  # Depends on the `coffee-script` and `coffee-script-source` gems.
-  #
-  # For more infomation see:
-  #
-  #   https://github.com/josh/ruby-coffee-script
-  #
-  module CoffeeScriptTemplate
-    VERSION = '1'
-    SOURCE_VERSION = ::CoffeeScript::Source.version
-
-    def self.cache_key
-      @cache_key ||= [name, SOURCE_VERSION, VERSION].freeze
-    end
-
-    def self.call(input)
-      data = input[:data]
-      input[:cache].fetch(self.cache_key + [data]) do
-        ::CoffeeScript.compile(data)
-      end
-    end
-  end
-=======
   # Deprecated
   CoffeeScriptTemplate = CoffeeScriptProcessor
->>>>>>> e77edcc9
 end