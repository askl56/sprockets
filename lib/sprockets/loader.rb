--- conflicted
+++ resolved
@@ -44,18 +44,6 @@
     end
 
     private
-<<<<<<< HEAD
-      def load_asset_by_id_uri(uri)
-        cache.fetch(asset_uri_cache_key(uri)) do
-          path, params = AssetURI.parse(uri)
-
-          # Internal assertion, should be routed through load_asset_by_uri
-          unless id = params.delete(:id)
-            raise ArgumentError, "expected uri to have an id: #{uri}"
-          end
-
-          asset = load_asset_by_uri(AssetURI.build(path, params))
-=======
       def load_asset_by_id_uri(uri, filename, params)
         # Internal assertion, should be routed through load_asset_by_uri
         unless id = params.delete(:id)
@@ -64,14 +52,12 @@
 
         uri = build_asset_uri(filename, params)
         asset = load_asset_by_uri(uri, filename, params)
->>>>>>> f68df9eb
 
-          if id && asset[:id] != id
-            raise VersionNotFound, "could not find specified id: #{id}"
-          end
+        if id && asset[:id] != id
+          raise VersionNotFound, "could not find specified id: #{id}"
+        end
 
-          asset
-        end
+        asset
       end
 
       def load_asset_by_uri(uri, filename, params)
@@ -99,88 +85,6 @@
         end
 
         processors = processors_for(file_type, engine_extnames, params)
-<<<<<<< HEAD
-        processor_cache_key = processors.map { |proc|
-          proc.respond_to?(:cache_key) ? proc.cache_key : nil
-        }.compact
-
-        dep_graph_key = [
-          'asset-uri-dep-graph',
-          VERSION,
-          self.version,
-          self.paths,
-          uri,
-          file_digest(filename),
-          processor_cache_key
-        ]
-
-        if cached_asset = get_asset_dependency_graph_cache(dep_graph_key)
-          cached_asset
-        else
-          # Read into memory and process if theres a processor pipeline or the
-          # content type is text.
-          if processors.any? || mime_type_charset_detecter(type)
-            data = read_file(asset[:filename], asset[:content_type])
-            metadata = {}
-
-            input = {
-              environment: self,
-              cache: self.cache,
-              uri: asset[:uri],
-              filename: asset[:filename],
-              load_path: asset[:load_path],
-              name: asset[:name],
-              content_type: asset[:content_type],
-              metadata: metadata
-            }
-
-            processors.each do |processor|
-              begin
-                result = processor.call(input.merge(data: data, metadata: metadata))
-                case result
-                when NilClass
-                  # noop
-                when Hash
-                  data = result[:data] if result.key?(:data)
-                  metadata = metadata.merge(result)
-                  metadata.delete(:data)
-                when String
-                  data = result
-                else
-                  raise Error, "invalid processor return type: #{result.class}"
-                end
-              end
-            end
-
-            asset[:source] = data
-            asset[:metadata] = metadata.merge(
-              charset: data.encoding.name.downcase,
-              digest: digest(data),
-              length: data.bytesize
-            )
-          else
-            asset[:metadata] = {
-              digest: file_digest(asset[:filename]),
-              length: self.stat(asset[:filename]).size
-            }
-          end
-
-          metadata = asset[:metadata]
-          metadata[:dependency_paths] = Set.new(metadata[:dependency_paths]).merge([asset[:filename]])
-          metadata[:dependency_sources_digest] = files_digest(metadata[:dependency_paths])
-
-          asset[:integrity] = integrity_uri(asset[:metadata][:digest], asset[:content_type])
-
-          asset[:id]  = pack_hexdigest(digest(asset))
-          asset[:uri] = AssetURI.build(filename, params.merge(id: asset[:id]))
-
-          # Deprecated: Avoid tracking Asset mtime
-          asset[:mtime] = metadata[:dependency_paths].map { |p| stat(p).mtime.to_i }.max
-
-          set_asset_dependency_graph_cache(dep_graph_key, asset)
-          asset
-        end
-=======
 
         dependencies = self.dependencies
         dependencies += Set.new([build_file_digest_uri(filename)])
@@ -257,7 +161,6 @@
         deps = asset[:metadata][:dependencies]
         cache._set(key, history.unshift(deps).take(limit))
         asset
->>>>>>> f68df9eb
       end
 
       def processors_for(file_type, engine_extnames, params)
@@ -283,31 +186,5 @@
         processors += unwrap_encoding_processors(params[:encoding])
         processors.reverse
       end
-
-      def asset_uri_cache_key(uri)
-        [
-          'asset-uri',
-          VERSION,
-          self.version,
-          uri
-        ]
-      end
-
-      def get_asset_dependency_graph_cache(key)
-        return unless cached = cache._get(key)
-        paths, digest, uri = cached
-
-        if files_digest(paths) == digest
-          cache._get(asset_uri_cache_key(uri))
-        end
-      end
-
-      def set_asset_dependency_graph_cache(key, asset)
-        uri = asset[:uri]
-        digest, paths = asset[:metadata].values_at(:dependency_sources_digest, :dependency_paths)
-        cache._set(key, [paths, digest, uri])
-        cache.fetch(asset_uri_cache_key(uri)) { asset }
-        asset
-      end
   end
 end