--- conflicted
+++ resolved
@@ -152,23 +152,8 @@
         asset[:id]  = pack_hexdigest(digest(asset))
         asset[:uri] = build_asset_uri(filename, params.merge(id: asset[:id]))
 
-<<<<<<< HEAD
-        cache.set(['asset-uri', VERSION, asset[:uri]], asset, true)
-        cache.set(['asset-uri-digest', VERSION, uri, asset[:dependencies_digest]], asset[:uri], true)
-=======
-        # Deprecated: Avoid tracking Asset mtime
-        asset[:mtime] = metadata[:dependencies].map { |u|
-          if u.start_with?("file-digest:")
-            s = self.stat(parse_file_digest_uri(u))
-            s ? s.mtime.to_i : 0
-          else
-            0
-          end
-        }.max
-
         cache.set("asset-uri:#{VERSION}:#{asset[:uri]}", asset, true)
         cache.set("asset-uri-digest:#{VERSION}:#{uri}:#{asset[:dependencies_digest]}", asset[:uri], true)
->>>>>>> 5385d7d9
 
         asset
       end
