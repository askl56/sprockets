<<<<<<< HEAD
require 'sprockets/source_map'
=======
require 'sprockets/autoload'
>>>>>>> 0bd2b41f

module Sprockets
  # Processor engine class for the CoffeeScript compiler.
  # Depends on the `coffee-script` and `coffee-script-source` gems.
  #
  # For more infomation see:
  #
  #   https://github.com/josh/ruby-coffee-script
  #
  module CoffeeScriptProcessor
    VERSION = '2'

    def self.cache_key
      @cache_key ||= [name, Autoload::CoffeeScript::Source.version, VERSION].freeze
    end

    def self.call(input)
      data = input[:data]

      result = input[:cache].fetch(self.cache_key + [data]) do
        Autoload::CoffeeScript.compile(data, sourceMap: true, sourceFiles: [input[:source_path]])
      end

      map = input[:metadata][:map] | Sprockets::SourceMap::Map.from_json(result['v3SourceMap'])
      { data: result['js'], map: map }
    end
  end
end<|MERGE_RESOLUTION|>--- conflicted
+++ resolved
@@ -1,8 +1,5 @@
-<<<<<<< HEAD
+require 'sprockets/autoload'
 require 'sprockets/source_map'
-=======
-require 'sprockets/autoload'
->>>>>>> 0bd2b41f
 
 module Sprockets
   # Processor engine class for the CoffeeScript compiler.
