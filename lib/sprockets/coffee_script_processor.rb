--- conflicted
+++ resolved
@@ -18,15 +18,10 @@
 
     def self.call(input)
       data = input[:data]
-<<<<<<< HEAD
 
-      js, map = input[:cache].fetch(self.cache_key + [data]) do
+      js, map = input[:cache].fetch([self.cache_key, data]) do
         result = Autoload::CoffeeScript.compile(data, sourceMap: true, sourceFiles: [input[:source_path]])
         [result['js'], SourceMapUtils.decode_json_source_map(result['v3SourceMap'])['mappings']]
-=======
-      input[:cache].fetch([self.cache_key, data]) do
-        Autoload::CoffeeScript.compile(data)
->>>>>>> 4e555b82
       end
 
       map = SourceMapUtils.combine_source_maps(input[:metadata][:map], map)
