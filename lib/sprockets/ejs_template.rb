require 'sprockets/ejs_processor'

module Sprockets
<<<<<<< HEAD
  # Template engine class for the EJS compiler. Depends on the `ejs` gem.
  #
  # For more infomation see:
  #
  #   https://github.com/sstephenson/ruby-ejs
  #
  module EjsTemplate
    VERSION = '1'

    def self.cache_key
      @cache_key ||= [name, VERSION].freeze
    end

    # Compile template data with EJS compiler.
    #
    # Returns a JS function definition String. The result should be
    # assigned to a JS variable.
    #
    #     # => "function(obj){...}"
    #
    def self.call(input)
      data = input[:data]
      input[:cache].fetch(cache_key + [data]) do
        ::EJS.compile(data)
      end
    end
  end
=======
  # Deprecated
  EjsTemplate = EjsProcessor
>>>>>>> e77edcc9
end<|MERGE_RESOLUTION|>--- conflicted
+++ resolved
@@ -1,36 +1,6 @@
 require 'sprockets/ejs_processor'
 
 module Sprockets
-<<<<<<< HEAD
-  # Template engine class for the EJS compiler. Depends on the `ejs` gem.
-  #
-  # For more infomation see:
-  #
-  #   https://github.com/sstephenson/ruby-ejs
-  #
-  module EjsTemplate
-    VERSION = '1'
-
-    def self.cache_key
-      @cache_key ||= [name, VERSION].freeze
-    end
-
-    # Compile template data with EJS compiler.
-    #
-    # Returns a JS function definition String. The result should be
-    # assigned to a JS variable.
-    #
-    #     # => "function(obj){...}"
-    #
-    def self.call(input)
-      data = input[:data]
-      input[:cache].fetch(cache_key + [data]) do
-        ::EJS.compile(data)
-      end
-    end
-  end
-=======
   # Deprecated
   EjsTemplate = EjsProcessor
->>>>>>> e77edcc9
 end