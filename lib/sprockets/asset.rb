require 'fileutils'

module Sprockets
  class Asset
    attr_reader :logical_path

    # Private: Intialize Asset wrapper from attributes Hash.
    #
    # Asset wrappers should not be initialized directly, only
    # Environment#find_asset should vend them.
    #
    # attributes - Hash of ivars
    #
    # Returns Asset.
<<<<<<< HEAD
    def initialize(attributes = {})
      @attributes = attributes
      attributes.each do |name, value|
        instance_variable_set("@#{name}", value)
      end
=======
    def initialize(environment, attributes = {})
      @environment  = environment
      @attributes   = attributes
      @charset      = attributes[:charset]
      @content_type = attributes[:content_type]
      @digest       = attributes[:digest]
      @encoding     = attributes[:encoding]
      @filename     = attributes[:filename]
      @id           = attributes[:id]
      @integrity    = attributes[:integrity]
      @length       = attributes[:length]
      @load_path    = attributes[:load_path]
      @logical_path = attributes[:logical_path]
      @metadata     = attributes[:metadata]
      @mtime        = attributes[:mtime]
      @name         = attributes[:name]
      @source       = attributes[:source]
      @uri          = attributes[:uri]
>>>>>>> 2374461e
    end

    # Internal: Return all internal instance variables as a hash.
    #
    # Returns a Hash.
    def to_hash
      @attributes
    end

    # Public: Metadata accumulated from pipeline process.
    #
    # The API status of the keys is dependent on the pipeline processors
    # itself. So some values maybe considered public and others internal.
    # See the pipeline proccessor documentation itself.
    #
    # Returns Hash.
    attr_reader :metadata

    # Public: Returns String path of asset.
    attr_reader :filename

    # Internal: Unique asset object ID.
    #
    # Returns a String.
    attr_reader :id

    # Public: Internal URI to lookup asset by.
    #
    # NOT a publically accessible URL.
    #
    # Returns URI.
    attr_reader :uri

    # Public: Return logical path with digest spliced in.
    #
    #   "foo/bar-37b51d194a7513e45b56f6524f2d51f2.js"
    #
    # Returns String.
    def digest_path
      logical_path.sub(/\.(\w+)$/) { |ext| "-#{etag}#{ext}" }
    end

    # Public: Returns String MIME type of asset. Returns nil if type is unknown.
    attr_reader :content_type

    # Public: Get all externally linked asset filenames from asset.
    #
    # All linked assets should be compiled anytime this asset is.
    #
    # Returns Set of String asset URIs.
    def links
      metadata[:links] || Set.new
    end

    # Public: Get all internally required assets that were concated into this
    # asset.
    #
    # Returns Array of String asset URIs.
    def included
      metadata[:included]
    end

    # Public: Return `String` of concatenated source.
    #
    # Returns String.
    def source
      if @source
        @source
      else
        # File is read everytime to avoid memory bloat of large binary files
        File.binread(filename)
      end
    end

    # Public: Alias for #source.
    #
    # Returns String.
    def to_s
      source
    end

    # Public: HTTP encoding for Asset, "deflate", "gzip", etc.
    #
    # Note: This is not the Ruby Encoding of the source. See Asset#charset.
    #
    # Returns a String or nil if encoding is "identity".
    def encoding
      metadata[:encoding]
    end

    # Public: Get charset of source.
    #
    # Returns a String charset name or nil if binary.
    attr_reader :charset

    # Public: Returns Integer length of source.
    attr_reader :length
    alias_method :bytesize, :length

    # Public: Returns String byte digest of source.
    attr_reader :digest

    # Public: Returns String hexdigest of source.
    def hexdigest
      DigestUtils.pack_hexdigest(digest)
    end

    # Pubic: ETag String of Asset.
    alias_method :etag, :hexdigest

    # Public: Returns String base64 digest of source.
    def base64digest
      DigestUtils.pack_base64digest(digest)
    end

    # Public: A "named information" URL for subresource integrity.
    attr_reader :integrity

    # Public: Add enumerator to allow `Asset` instances to be used as Rack
    # compatible body objects.
    #
    # block
    #   part - String body chunk
    #
    # Returns nothing.
    def each
      yield to_s
    end

    # Public: Save asset to disk.
    #
    # filename - String target
    #
    # Returns nothing.
    def write_to(filename)
      FileUtils.mkdir_p File.dirname(filename)

      PathUtils.atomic_write(filename) do |f|
        f.write source
      end

      nil
    end

    # Public: Pretty inspect
    #
    # Returns String.
    def inspect
      "#<#{self.class}:#{id} " +
        "filename=#{filename.inspect}, " +
        "digest=#{digest.inspect}" +
        ">"
    end

    # Public: Implements Object#hash so Assets can be used as a Hash key or
    # in a Set.
    #
    # Returns Integer hash of the id.
    def hash
      id.hash
    end

    # Public: Compare assets.
    #
    # Assets are equal if they share the same path and digest.
    #
    # Returns true or false.
    def eql?(other)
      self.class == other.class && self.id == other.id
    end
    alias_method :==, :eql?
  end
end<|MERGE_RESOLUTION|>--- conflicted
+++ resolved
@@ -12,15 +12,7 @@
     # attributes - Hash of ivars
     #
     # Returns Asset.
-<<<<<<< HEAD
     def initialize(attributes = {})
-      @attributes = attributes
-      attributes.each do |name, value|
-        instance_variable_set("@#{name}", value)
-      end
-=======
-    def initialize(environment, attributes = {})
-      @environment  = environment
       @attributes   = attributes
       @charset      = attributes[:charset]
       @content_type = attributes[:content_type]
@@ -37,7 +29,6 @@
       @name         = attributes[:name]
       @source       = attributes[:source]
       @uri          = attributes[:uri]
->>>>>>> 2374461e
     end
 
     # Internal: Return all internal instance variables as a hash.
