require 'fileutils'
<<<<<<< HEAD
=======
require 'sprockets/digest_utils'
>>>>>>> f9d88172

module Sprockets
  class Asset
    attr_reader :logical_path

    # Private: Intialize Asset wrapper from attributes Hash.
    #
    # Asset wrappers should not be initialized directly, only
    # Environment#find_asset should vend them.
    #
    # attributes - Hash of ivars
    #
    # Returns Asset.
    def initialize(attributes = {})
      @attributes   = attributes
      @content_type = attributes[:content_type]
      @filename     = attributes[:filename]
      @id           = attributes[:id]
      @integrity    = attributes[:integrity]
      @load_path    = attributes[:load_path]
      @logical_path = attributes[:logical_path]
      @metadata     = attributes[:metadata]
      @mtime        = attributes[:mtime]
      @name         = attributes[:name]
      @source       = attributes[:source]
      @uri          = attributes[:uri]
    end

    # Internal: Return all internal instance variables as a hash.
    #
    # Returns a Hash.
    def to_hash
      @attributes
    end

    # Public: Metadata accumulated from pipeline process.
    #
    # The API status of the keys is dependent on the pipeline processors
    # itself. So some values maybe considered public and others internal.
    # See the pipeline proccessor documentation itself.
    #
    # Returns Hash.
    attr_reader :metadata

    # Public: Returns String path of asset.
    attr_reader :filename

    # Internal: Unique asset object ID.
    #
    # Returns a String.
    attr_reader :id

    # Public: Internal URI to lookup asset by.
    #
    # NOT a publically accessible URL.
    #
    # Returns URI.
    attr_reader :uri

    # Public: Return logical path with digest spliced in.
    #
    #   "foo/bar-37b51d194a7513e45b56f6524f2d51f2.js"
    #
    # Returns String.
    def digest_path
      logical_path.sub(/\.(\w+)$/) { |ext| "-#{etag}#{ext}" }
    end

    # Public: Returns String MIME type of asset. Returns nil if type is unknown.
    attr_reader :content_type

    # Public: Get all externally linked asset filenames from asset.
    #
    # All linked assets should be compiled anytime this asset is.
    #
    # Returns Set of String asset URIs.
    def links
      metadata[:links] || Set.new
    end

    # Public: Get all internally required assets that were concated into this
    # asset.
    #
    # Returns Array of String asset URIs.
    def included
      metadata[:included]
    end

    # Public: Return `String` of concatenated source.
    #
    # Returns String.
    def source
      if @source
        @source
      else
        # File is read everytime to avoid memory bloat of large binary files
        File.binread(filename)
      end
    end

    # Public: Alias for #source.
    #
    # Returns String.
    def to_s
      source
    end

    # Public: Get charset of source.
    #
    # Returns a String charset name or nil if binary.
    def charset
      metadata[:charset]
    end

    # Public: Returns Integer length of source.
    def length
      metadata[:length]
    end
    alias_method :bytesize, :length

    # Public: Returns String byte digest of source.
    def digest
      metadata[:digest]
    end

    # Public: Returns String hexdigest of source.
    def hexdigest
      DigestUtils.pack_hexdigest(digest)
    end

    # Pubic: ETag String of Asset.
    alias_method :etag, :hexdigest

    # Public: Returns String base64 digest of source.
    def base64digest
      DigestUtils.pack_base64digest(digest)
    end

    # Public: A "named information" URL for subresource integrity.
    attr_reader :integrity

    # Public: Add enumerator to allow `Asset` instances to be used as Rack
    # compatible body objects.
    #
    # block
    #   part - String body chunk
    #
    # Returns nothing.
    def each
      yield to_s
    end

    # Deprecated: Save asset to disk.
    #
    # filename - String target
    #
    # Returns nothing.
    def write_to(filename)
      FileUtils.mkdir_p File.dirname(filename)

      PathUtils.atomic_write(filename) do |f|
        f.write source
      end

      nil
    end

    # Public: Pretty inspect
    #
    # Returns String.
    def inspect
      "#<#{self.class}:#{object_id} #{uri.inspect}>"
    end

    # Public: Implements Object#hash so Assets can be used as a Hash key or
    # in a Set.
    #
    # Returns Integer hash of the id.
    def hash
      id.hash
    end

    # Public: Compare assets.
    #
    # Assets are equal if they share the same path and digest.
    #
    # Returns true or false.
    def eql?(other)
      self.class == other.class && self.id == other.id
    end
    alias_method :==, :eql?
  end
end<|MERGE_RESOLUTION|>--- conflicted
+++ resolved
@@ -1,8 +1,5 @@
 require 'fileutils'
-<<<<<<< HEAD
-=======
 require 'sprockets/digest_utils'
->>>>>>> f9d88172
 
 module Sprockets
   class Asset
