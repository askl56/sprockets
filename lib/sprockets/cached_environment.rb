require 'sprockets/base'

module Sprockets
  # `Cached` is a special cached version of `Environment`.
  #
  # The expection is that all of its file system methods are cached
  # for the instances lifetime. This makes `Cached` much faster. This
  # behavior is ideal in production environments where the file system
  # is immutable.
  #
  # `Cached` should not be initialized directly. Instead use
  # `Environment#cached`.
  class CachedEnvironment < Base
    def initialize(environment)
      @environment = environment

      # Copy environment attributes
      @logger            = environment.logger
      @context_class     = environment.context_class
      @cache             = environment.cache
      @digest_class      = environment.digest_class
      @version           = environment.version
      @root              = environment.root
      @paths             = environment.paths.dup
      @extensions        = environment.extensions.dup
      @extension_pattern = environment.extension_pattern
      @mime_types        = environment.mime_types
<<<<<<< HEAD
      @transformers      = environment.transformers
=======
      @engines           = environment.engines
      @engine_mime_types = environment.engine_mime_types.dup
      @engine_extensions = environment.engine_extensions.dup
>>>>>>> 3ceb061b
      @preprocessors     = environment.preprocessors
      @postprocessors    = environment.postprocessors
      @bundle_processors = environment.bundle_processors
      @compressors       = environment.compressors

      @stats    = Hash.new { |h, k| h[k] = _stat(k) }
      @entries  = Hash.new { |h, k| h[k] = _entries(k) }
    end

    # No-op return self as cached environment.
    def cached
      self
    end
    alias_method :index, :cached

    # Internal: Cache Environment#entries
    alias_method :_entries, :entries
    def entries(path)
      @entries[path]
    end

    # Internal: Cache Environment#stat
    alias_method :_stat, :stat
    def stat(path)
      @stats[path]
    end

    protected
      # Cache is immutable, any methods that try to clear the cache
      # should bomb.
      def expire_cache!
        raise TypeError, "can't modify immutable cached environment"
      end

      def asset_hash_cache_key(filename, digest, bundle)
        [
          'asset-hash',
          VERSION,
          self.version,
          filename,
          digest,
          bundle
        ]
      end

      def asset_digest_cache_key(filename, bundle)
        [
          'asset-digest',
          VERSION,
          self.version,
          filename,
          bundle,
          file_hexdigest(filename),
          self.paths
        ]
      end

      def build_asset_hash_for_digest(*args)
        cache.fetch(asset_hash_cache_key(*args)) do
          super
        end
      end

      # Cache asset building in memory and in persisted cache.
      def build_asset_hash(filename, bundle = true)
        digest_key = asset_digest_cache_key(filename, bundle)

        if digest = cache._get(digest_key)
          hash_key = asset_hash_cache_key(filename, digest, bundle)

          if hash = cache._get(hash_key)
            digest, paths = hash.values_at(:dependency_digest, :dependency_paths)
            if dependencies_hexdigest(paths) == digest
              return hash
            end
          end
        end

        if hash = super
          cache._set(digest_key, hash[:digest])

          # Push into asset digest cache
          hash_key = asset_hash_cache_key(filename, hash[:digest], bundle)
          # cache._set(hash_key, hash)
          cache.fetch(hash_key) { hash }

          return hash
        end

        nil
      end
  end
end<|MERGE_RESOLUTION|>--- conflicted
+++ resolved
@@ -25,13 +25,7 @@
       @extensions        = environment.extensions.dup
       @extension_pattern = environment.extension_pattern
       @mime_types        = environment.mime_types
-<<<<<<< HEAD
       @transformers      = environment.transformers
-=======
-      @engines           = environment.engines
-      @engine_mime_types = environment.engine_mime_types.dup
-      @engine_extensions = environment.engine_extensions.dup
->>>>>>> 3ceb061b
       @preprocessors     = environment.preprocessors
       @postprocessors    = environment.postprocessors
       @bundle_processors = environment.bundle_processors
