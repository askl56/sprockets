--- conflicted
+++ resolved
@@ -25,20 +25,7 @@
       @digest_class = Digest::SHA1
       @version = ''
 
-<<<<<<< HEAD
-      @paths             = Sprockets.paths.dup
-      @mime_types        = Sprockets.mime_types.dup
-      @mime_exts         = Sprockets.mime_exts.dup
-      @encodings         = Sprockets.encodings.dup
-      @engines           = Sprockets.engines.dup
-      @engine_extensions = Sprockets.engine_extensions
-      @preprocessors     = deep_copy_hash(Sprockets.preprocessors)
-      @postprocessors    = deep_copy_hash(Sprockets.postprocessors)
-      @bundle_processors = deep_copy_hash(Sprockets.bundle_processors)
-      @compressors       = deep_copy_hash(Sprockets.compressors)
-=======
       initialize_configuration(Sprockets)
->>>>>>> 71057dac
 
       self.cache = Cache::MemoryStore.new
       expire_cache!
