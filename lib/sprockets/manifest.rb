--- conflicted
+++ resolved
@@ -106,52 +106,6 @@
       @data['files'] ||= {}
     end
 
-<<<<<<< HEAD
-=======
-    # Deprecated: Compile logical path matching filter into a proc that can be
-    # passed to logical_paths.select(&proc).
-    #
-    #   compile_match_filter(proc { |logical_path|
-    #     File.extname(logical_path) == '.js'
-    #   })
-    #
-    #   compile_match_filter(/application.js/)
-    #
-    #   compile_match_filter("foo/*.js")
-    #
-    # Returns a Proc or raise a TypeError.
-    def self.compile_match_filter(filter)
-      # If the filter is already a proc, great nothing to do.
-      if filter.respond_to?(:call)
-        filter
-      # If the filter is a regexp, wrap it in a proc that tests it against the
-      # logical path.
-      elsif filter.is_a?(Regexp)
-        proc { |logical_path| filter.match(logical_path) }
-      elsif filter.is_a?(String)
-        # If its an absolute path, detect the matching full filename
-        if PathUtils.absolute_path?(filter)
-          proc { |logical_path, filename| filename == filter.to_s }
-        else
-          # Otherwise do an fnmatch against the logical path.
-          proc { |logical_path| File.fnmatch(filter.to_s, logical_path) }
-        end
-      else
-        raise TypeError, "unknown filter type: #{filter.inspect}"
-      end
-    end
-
-    # Deprecated: Filter logical paths in environment. Useful for selecting what
-    # files you want to compile.
-    #
-    # Returns an Enumerator.
-    def filter_logical_paths(*args)
-      filters = args.flatten.map { |arg| self.class.compile_match_filter(arg) }
-      environment.logical_paths.select do |a, b|
-        filters.any? { |f| f.call(a, b) }
-      end
-    end
-
     # Public: Find all assets matching pattern set in environment.
     #
     # Returns Enumerator of Assets.
@@ -162,23 +116,15 @@
 
       return to_enum(__method__, *args) unless block_given?
 
-      filters = args.flatten.map { |arg| self.class.compile_match_filter(arg) }
-
-      environment.logical_paths do |logical_path, filename|
-        if filters.any? { |f| f.call(logical_path, filename) }
-          environment.find_all_linked_assets(filename) do |asset|
-            yield asset
-          end
+      args.flatten.each do |path|
+        environment.find_all_linked_assets(path) do |asset|
+          yield asset
         end
       end
 
       nil
     end
 
-    # Deprecated alias.
-    alias_method :find_logical_paths, :filter_logical_paths
-
->>>>>>> 4d47c798
     # Compile and write asset to directory. The asset is written to a
     # fingerprinted filename like
     # `application-2e8e9a7c6b0aafa0c9bdeec90ea30213.js`. An entry is
@@ -193,31 +139,10 @@
 
       filenames = []
 
-<<<<<<< HEAD
-      args.flatten.each do |path|
-        find_assets(path) do |asset|
-          files[asset.digest_path] = {
-            'logical_path' => asset.logical_path,
-            'mtime'        => Time.now.iso8601,
-            'size'         => asset.bytesize,
-            'digest'       => asset.hexdigest,
-            'integrity'    => asset.integrity
-          }
-          assets[asset.logical_path] = asset.digest_path
-
-          target = File.join(dir, asset.digest_path)
-
-          if File.exist?(target)
-            logger.debug "Skipping #{target}, already exists"
-          else
-            logger.info "Writing #{target}"
-            asset.write_to target
-          end
-=======
       find(*args) do |asset|
         files[asset.digest_path] = {
           'logical_path' => asset.logical_path,
-          'mtime'        => asset.mtime.iso8601,
+          'mtime'        => Time.now.iso8601,
           'size'         => asset.bytesize,
           'digest'       => asset.hexdigest,
           'integrity'    => asset.integrity
@@ -225,7 +150,6 @@
         assets[asset.logical_path] = asset.digest_path
 
         target = File.join(dir, asset.digest_path)
->>>>>>> 4d47c798
 
         if File.exist?(target)
           logger.debug "Skipping #{target}, already exists"
