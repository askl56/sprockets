--- conflicted
+++ resolved
@@ -1,35 +1,6 @@
 require 'sprockets/erb_processor'
 
 module Sprockets
-<<<<<<< HEAD
-  class ERBTemplate
-    # Public: Return singleton instance with default options.
-    #
-    # Returns ERBTemplate object.
-    def self.instance
-      @instance ||= new
-    end
-
-    def self.call(input)
-      instance.call(input)
-    end
-
-    def initialize(&block)
-      @block = block
-    end
-
-    def call(input)
-      engine = ::ERB.new(input[:data], nil, '<>')
-      context = input[:environment].context_class.new(input)
-      klass = (class << context; self; end)
-      klass.class_eval(&@block) if @block
-      engine.def_method(klass, :_evaluate_template, input[:filename])
-      data = context._evaluate_template
-      context.metadata.merge(data: data)
-    end
-  end
-=======
   # Deprecated
   ERBTemplate = ERBProcessor
->>>>>>> e77edcc9
 end