--- conflicted
+++ resolved
@@ -100,60 +100,6 @@
       end
     end
 
-<<<<<<< HEAD
-    # Internal: Generate a hexdigest for a nested JSON serializable object.
-    #
-    # obj - A JSON serializable object.
-    #
-    # Returns a String SHA256 digest of the object.
-    def hexdigest(obj)
-      digest = Digest::SHA256.new
-      queue  = [obj]
-
-      while queue.length > 0
-        obj = queue.shift
-        klass = obj.class
-
-        if klass == String
-          digest << 'String'
-          digest << obj
-        elsif klass == Symbol
-          digest << 'Symbol'
-          digest << obj.to_s
-        elsif klass == Fixnum
-          digest << 'Fixnum'
-          digest << obj.to_s
-        elsif klass == TrueClass
-          digest << 'TrueClass'
-        elsif klass == FalseClass
-          digest << 'FalseClass'
-        elsif klass == NilClass
-          digest << 'NilClass'
-        elsif klass == Array
-          digest << 'Array'
-          queue.concat(obj)
-        elsif klass == Hash
-          digest << 'Hash'
-          queue.concat(obj.sort)
-        elsif klass == Set
-          digest << 'Set'
-          queue.concat(obj.to_a)
-        elsif klass == Encoding
-          digest << 'Encoding'
-          digest << obj.name
-        elsif klass == SourceMap::Map
-          digest << 'SourceMap::Map'
-          queue << obj.as_json
-        else
-          raise TypeError, "couldn't digest #{klass}"
-        end
-      end
-
-      digest.hexdigest
-    end
-
-=======
->>>>>>> 6a007849
     # Internal: Post-order Depth-First search algorithm.
     #
     # Used for resolving asset dependencies.
